--- conflicted
+++ resolved
@@ -779,35 +779,23 @@
                         if isinstance(inputs[side][sub_name], IdMockInput):
                             inputs[side][sub_name].is_multi = False
                 else:
-                    inputs[side][input_name] = IdMockInput(
-                        input_name,
-                        is_multi=True,
-                        num_ids=10
-                        if isinstance(feature, SequenceCustomFeature)
-                        else feature.num_embeddings,
-                        multival_sep=feature.sequence_delim,
-                    )
-<<<<<<< HEAD
-=======
-                if isinstance(inputs[side][side_info], IdMockInput):
-                    inputs[side][side_info].is_multi = False
-            else:
-                if is_hstu:
-                    # hstu require number of sequence item is over 2
-                    inputs[side][name] = HSTUIdMockInput(
-                        name,
-                        is_multi=True,
-                        num_ids=feature.num_embeddings,
-                        multival_sep=feature.sequence_delim,
-                    )
-                else:
-                    inputs[side][name] = IdMockInput(
-                        name,
-                        is_multi=True,
-                        num_ids=feature.num_embeddings,
-                        multival_sep=feature.sequence_delim,
-                    )
->>>>>>> bf05427b
+                    if is_hstu:
+                        # hstu require number of sequence item is over 2
+                        inputs[side][input_name] = HSTUIdMockInput(
+                            input_name,
+                            is_multi=True,
+                            num_ids=feature.num_embeddings,
+                            multival_sep=feature.sequence_delim,
+                        )
+                    else:
+                        inputs[side][input_name] = IdMockInput(
+                            input_name,
+                            is_multi=True,
+                            num_ids=10
+                            if isinstance(feature, SequenceCustomFeature)
+                            else feature.num_embeddings,
+                            multival_sep=feature.sequence_delim,
+                        )
     return inputs["user"], inputs["item"]
 
 
