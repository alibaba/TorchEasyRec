--- conflicted
+++ resolved
@@ -66,10 +66,7 @@
         torch._check_is_size(int_item)
     else:
         int_item = int(x.item())
-<<<<<<< HEAD
-=======
     # pyre-ignore[7]
->>>>>>> 1c18866e
     return int_item
 
 
