# Copyright (c) 2024, Alibaba Group;
# Licensed under the Apache License, Version 2.0 (the "License");
# you may not use this file except in compliance with the License.
# You may obtain a copy of the License at
#    http://www.apache.org/licenses/LICENSE-2.0
# Unless required by applicable law or agreed to in writing, software
# distributed under the License is distributed on an "AS IS" BASIS,
# WITHOUT WARRANTIES OR CONDITIONS OF ANY KIND, either express or implied.
# See the License for the specific language governing permissions and
# limitations under the License.


import unittest

import torch
from parameterized import parameterized

<<<<<<< HEAD
from tzrec.modules.interaction import CIN, CrossNetV2, InputSENet, InteractionArch
=======
from tzrec.modules.interaction import Cross, InputSENet, InteractionArch
>>>>>>> 22a59bcd
from tzrec.utils.test_util import TestGraphType, create_test_module


class InputSENetTest(unittest.TestCase):
    @parameterized.expand(
        [[TestGraphType.NORMAL], [TestGraphType.FX_TRACE], [TestGraphType.JIT_SCRIPT]]
    )
    def test_input_senet(self, graph_type) -> None:
        se = InputSENet(length_per_key=[4, 8, 8, 16], reduction_ratio=2)
        se = create_test_module(se, graph_type)
        input = torch.randn(4, 36)
        result = se(input)
        self.assertEqual(result.size(), (4, 36))


class InteractionArchTest(unittest.TestCase):
    @parameterized.expand(
        [[TestGraphType.NORMAL], [TestGraphType.FX_TRACE], [TestGraphType.JIT_SCRIPT]]
    )
    def test_interaction_arch(self, graph_type) -> None:
        ia = InteractionArch(feature_num=4)
        self.assertEqual(ia.output_dim(), 6)
        ia = create_test_module(ia, graph_type)
        dense_features = torch.randn([10, 8])
        sparse_features = torch.randn([10, 3, 8])
        result = ia(dense_features, sparse_features)
        self.assertEqual(result.size(), (10, 6))


<<<<<<< HEAD
class CrossNetV2Test(unittest.TestCase):
    @parameterized.expand(
        [[TestGraphType.NORMAL], [TestGraphType.FX_TRACE], [TestGraphType.JIT_SCRIPT]]
    )
    def test_cross_net_v2(self, graph_type) -> None:
        dcn = CrossNetV2(32, 6, 2)
        dcn = create_test_module(dcn, graph_type)
        features = torch.randn([10, 32])
        result = dcn(features)
        self.assertEqual(result.size(), (10, 32))


class CINTest(unittest.TestCase):
    @parameterized.expand(
        [[TestGraphType.NORMAL], [TestGraphType.FX_TRACE], [TestGraphType.JIT_SCRIPT]]
    )
    def test_cin(self, graph_type) -> None:
        cin = CIN(feature_num=9, cin_layer_size=[10, 15, 20])
        cin = create_test_module(cin, graph_type)
        features = torch.randn([5, 9, 16])
        result = cin(features)
        self.assertEqual(result.size(), (5, 45))
=======
class CrossModuleTest(unittest.TestCase):
    @parameterized.expand(
        [[TestGraphType.NORMAL], [TestGraphType.FX_TRACE], [TestGraphType.JIT_SCRIPT]]
    )
    def test_cross(self, graph_type) -> None:
        cross_layer = Cross(cross_num=3, input_dim=16)
        cross_layer = create_test_module(cross_layer, graph_type)
        input_data = torch.randn((10, 16))
        result = cross_layer(input_data)
        self.assertEqual(result.size(), (10, 16))
>>>>>>> 22a59bcd


if __name__ == "__main__":
    unittest.main()<|MERGE_RESOLUTION|>--- conflicted
+++ resolved
@@ -15,11 +15,7 @@
 import torch
 from parameterized import parameterized
 
-<<<<<<< HEAD
-from tzrec.modules.interaction import CIN, CrossNetV2, InputSENet, InteractionArch
-=======
-from tzrec.modules.interaction import Cross, InputSENet, InteractionArch
->>>>>>> 22a59bcd
+from tzrec.modules.interaction import CIN, Cross, CrossV2, InputSENet, InteractionArch
 from tzrec.utils.test_util import TestGraphType, create_test_module
 
 
@@ -49,16 +45,27 @@
         self.assertEqual(result.size(), (10, 6))
 
 
-<<<<<<< HEAD
-class CrossNetV2Test(unittest.TestCase):
+class CrossModuleTest(unittest.TestCase):
+    @parameterized.expand(
+        [[TestGraphType.NORMAL], [TestGraphType.FX_TRACE], [TestGraphType.JIT_SCRIPT]]
+    )
+    def test_cross(self, graph_type) -> None:
+        cross_layer = Cross(cross_num=3, input_dim=16)
+        cross_layer = create_test_module(cross_layer, graph_type)
+        input_data = torch.randn((10, 16))
+        result = cross_layer(input_data)
+        self.assertEqual(result.size(), (10, 16))
+
+
+class CrossV2Test(unittest.TestCase):
     @parameterized.expand(
         [[TestGraphType.NORMAL], [TestGraphType.FX_TRACE], [TestGraphType.JIT_SCRIPT]]
     )
     def test_cross_net_v2(self, graph_type) -> None:
-        dcn = CrossNetV2(32, 6, 2)
-        dcn = create_test_module(dcn, graph_type)
+        cross_layer = CrossV2(32, 6, 2)
+        cross_layer = create_test_module(cross_layer, graph_type)
         features = torch.randn([10, 32])
-        result = dcn(features)
+        result = cross_layer(features)
         self.assertEqual(result.size(), (10, 32))
 
 
@@ -72,18 +79,6 @@
         features = torch.randn([5, 9, 16])
         result = cin(features)
         self.assertEqual(result.size(), (5, 45))
-=======
-class CrossModuleTest(unittest.TestCase):
-    @parameterized.expand(
-        [[TestGraphType.NORMAL], [TestGraphType.FX_TRACE], [TestGraphType.JIT_SCRIPT]]
-    )
-    def test_cross(self, graph_type) -> None:
-        cross_layer = Cross(cross_num=3, input_dim=16)
-        cross_layer = create_test_module(cross_layer, graph_type)
-        input_data = torch.randn((10, 16))
-        result = cross_layer(input_data)
-        self.assertEqual(result.size(), (10, 16))
->>>>>>> 22a59bcd
 
 
 if __name__ == "__main__":
