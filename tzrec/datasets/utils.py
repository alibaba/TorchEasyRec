--- conflicted
+++ resolved
@@ -267,7 +267,6 @@
         return tensor_dict
 
 
-<<<<<<< HEAD
 def process_hstu_seq_data(
     input_data: Dict[str, pa.Array],
     seq_attr: str,
@@ -390,7 +389,8 @@
     return pc.binary_join_element_wise(
         input_data[seq_attr], sampled_joined, seq_str_delim
     )
-=======
+
+
 def calc_slice_position(
     row_count: int,
     slice_id: int,
@@ -463,5 +463,4 @@
         return pa.list_(normalized_value_type)
 
     else:
-        return field_type
->>>>>>> 2ef891cc
+        return field_type