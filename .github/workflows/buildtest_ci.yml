--- conflicted
+++ resolved
@@ -9,11 +9,7 @@
   ci-test:
     runs-on: tzrec-codestyle-runner
     container:
-<<<<<<< HEAD
-      image: mybigpai-public-registry.cn-beijing.cr.aliyuncs.com/easyrec/tzrec-test:0.9
-=======
       image: mybigpai-public-registry.cn-beijing.cr.aliyuncs.com/easyrec/tzrec-devel:0.9
->>>>>>> cc47b460
       options: --gpus all --ipc host
     steps:
       - name: FetchCommit ${{ github.event.pull_request.head.sha }}
