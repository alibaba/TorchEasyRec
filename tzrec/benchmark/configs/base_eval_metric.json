{
  "tzrec/benchmark/configs/taobao_ccp/dbmtl.config": {
    "label": {
      "auc_ctr": 0.614,
      "auc_cvr": 0.656
    },
    "threshold": {
      "auc_ctr": 0.002,
      "auc_cvr": 0.005
    },
    "run_cnt": 3
  },
  "tzrec/benchmark/configs/taobao_ccp/mmoe.config": {
    "label": {
      "auc_ctr": 0.616,
      "auc_cvr": 0.658
    },
    "threshold": {
      "auc_ctr": 0.002,
      "auc_cvr": 0.005
    },
    "run_cnt": 3
  },
  "tzrec/benchmark/configs/taobao_ccp/ple.config": {
    "label": {
      "auc_ctr": 0.616,
      "auc_cvr": 0.658
    },
    "threshold": {
      "auc_ctr": 0.002,
      "auc_cvr": 0.005
    },
    "run_cnt": 3
  },
  "tzrec/benchmark/configs/taobao/dbmtl.config": {
    "label": {
      "auc_ctr": 0.634,
      "auc_cvr": 0.705,
      "grouped_auc_ctr": 0.568,
      "grouped_auc_cvr": 0.636
    },
    "threshold": {
      "auc_ctr": 0.002,
      "auc_cvr": 0.005,
      "grouped_auc_ctr": 0.002,
      "grouped_auc_cvr": 0.005
    },
    "run_cnt": 5
  },
  "tzrec/benchmark/configs/taobao/dbmtl_has_sequence.config": {
    "label": {
      "auc_ctr": 0.635,
      "auc_cvr": 0.709
    },
    "threshold": {
      "auc_ctr": 0.002,
      "auc_cvr": 0.005
    },
    "run_cnt": 5
  },
  "tzrec/benchmark/configs/taobao/dbmtl_jrc.config": {
    "label": {
      "grouped_auc_ctr": 0.567,
      "grouped_auc_cvr": 0.726
    },
    "threshold": {
      "grouped_auc_ctr": 0.002,
      "grouped_auc_cvr": 0.005
    },
    "run_cnt": 5
  },
  "tzrec/benchmark/configs/taobao/mmoe.config": {
    "label": {
      "auc_ctr": 0.634,
      "auc_cvr": 0.785
    },
    "threshold": {
      "auc_ctr": 0.002,
      "auc_cvr": 0.020
    },
    "run_cnt": 5
  },
  "tzrec/benchmark/configs/taobao/mmoe_has_sequence.config": {
    "label": {
      "auc_ctr": 0.636,
      "auc_cvr": 0.705
    },
    "threshold": {
      "auc_ctr": 0.002,
      "auc_cvr": 0.020
    },
    "run_cnt": 5
  },
  "tzrec/benchmark/configs/taobao/ple.config": {
    "label": {
      "auc_ctr": 0.634,
      "auc_cvr": 0.740
    },
    "threshold": {
      "auc_ctr": 0.002,
      "auc_cvr": 0.040
    },
    "run_cnt": 5
  },
  "tzrec/benchmark/configs/taobao/ple_has_sequence.config": {
    "label": {
      "auc_ctr": 0.636,
      "auc_cvr": 0.740
    },
    "threshold": {
      "auc_ctr": 0.002,
      "auc_cvr": 0.040
    },
    "run_cnt": 5
  },
  "tzrec/benchmark/configs/taobao/dssm_taobao.config": {
    "label": {
      "recall@1": 0.077,
      "recall@5": 0.172
    },
    "threshold": {
      "recall@1": 0.002,
      "recall@5": 0.005
    },
    "run_cnt": 5
  },
  "tzrec/benchmark/configs/criteo/deepfm.config": {
    "label": {
      "auc": 0.784
    },
    "threshold": 0.005,
    "run_cnt": 1
  },
<<<<<<< HEAD
  "tzrec/benchmark/configs/criteo/dlrm.config": {
    "label": {
      "auc": 0.796
    },
    "threshold": 0.002,
    "run_cnt": 1
  },
  "tzrec/benchmark/configs/criteo/rocket_launching.config": {
    "label": {
      "auc_light": 0.788
    },
    "threshold": 0.001,
    "run_cnt": 1
=======
  "tzrec/benchmark/configs/kuairand/dlrm_hstu.config": {
    "label": {
      "auc_is_click": 0.718
    },
    "threshold": 0.005,
    "run_cnt": 3
>>>>>>> 53564d61
  }
}<|MERGE_RESOLUTION|>--- conflicted
+++ resolved
@@ -131,7 +131,6 @@
     "threshold": 0.005,
     "run_cnt": 1
   },
-<<<<<<< HEAD
   "tzrec/benchmark/configs/criteo/dlrm.config": {
     "label": {
       "auc": 0.796
@@ -145,13 +144,12 @@
     },
     "threshold": 0.001,
     "run_cnt": 1
-=======
+  },
   "tzrec/benchmark/configs/kuairand/dlrm_hstu.config": {
     "label": {
       "auc_is_click": 0.718
     },
     "threshold": 0.005,
     "run_cnt": 3
->>>>>>> 53564d61
   }
 }