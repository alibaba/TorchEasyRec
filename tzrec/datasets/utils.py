--- conflicted
+++ resolved
@@ -265,22 +265,6 @@
         return tensor_dict
 
 
-<<<<<<< HEAD
-def remove_nullable(field_type: pa.DataType) -> pa.DataType:
-    """Recursive removal of the null=False property from lists and nested lists."""
-    if pa.is_list_(field_type):
-        # Get element fields
-        value_field = field_type.value_field
-        # Change the nullable to True
-        normalized_value_field = value_field.with_nullable(True)
-        # Recursive processing of element types
-        normalized_value_type = remove_nullable(normalized_value_field.type)
-        # Construct a new list type
-        return pa.list_(normalized_value_type)
-
-    else:
-        return field_type
-=======
 def calc_slice_position(
     row_count: int,
     slice_id: int,
@@ -337,5 +321,4 @@
     ):
         real_end = real_end - 1
         split_point = 0
-    return real_start, real_end, (size % batch_size) * slice_count + split_point
->>>>>>> 59a1c07f
+    return real_start, real_end, (size % batch_size) * slice_count + split_point