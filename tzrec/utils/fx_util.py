# Copyright (c) 2024, Alibaba Group;
# Licensed under the Apache License, Version 2.0 (the "License");
# you may not use this file except in compliance with the License.
# You may obtain a copy of the License at
#    http://www.apache.org/licenses/LICENSE-2.0
# Unless required by applicable law or agreed to in writing, software
# distributed under the License is distributed on an "AS IS" BASIS,
# WITHOUT WARRANTIES OR CONDITIONS OF ANY KIND, either express or implied.
# See the License for the specific language governing permissions and
# limitations under the License.

from typing import Any, Callable, Dict, List, Optional, Union

import torch
from torchrec.fx import symbolic_trace as _symbolic_trace


def symbolic_trace(
    # pyre-ignore[24]
    root: Union[torch.nn.Module, Callable],
    concrete_args: Optional[Dict[str, Any]] = None,
    leaf_modules: Optional[List[str]] = None,
) -> torch.fx.GraphModule:
    """Symbolic tracing API.

    Given an `nn.Module` or function instance `root`, this function will return a
    `GraphModule` constructed by recording operations seen while tracing through `root`.

    `concrete_args` allows you to partially specialize your function, whether it's to
    remove control flow or data structures.

    Args:
        root (Union[torch.nn.Module, Callable]): Module or function to be traced and
            converted into a Graph representation.
        concrete_args (Optional[Dict[str, any]]): Inputs to be partially specialized
        leaf_modules (Optional[List[str]]): modules do not trace

    Returns:
        GraphModule: a Module created from the recorded operations from ``root``.
    """
    # ComputeJTDictToKJT could not be traced
    _leaf_modules = ["ComputeJTDictToKJT"]
    if leaf_modules:
        _leaf_modules.extend(leaf_modules)
    return _symbolic_trace(root, concrete_args, _leaf_modules)


@torch.fx.wrap
def fx_arange(len: int, device: torch.device) -> torch.Tensor:
    """Fx trace wrapper for arange."""
    return torch.arange(len, device=device)


@torch.fx.wrap
def fx_unwrap_optional_tensor(optional: Optional[torch.Tensor]) -> torch.Tensor:
    """Unwrap optional tensor for trace."""
    assert optional is not None, "Expected optional to be non-None Tensor"
    return optional


@torch.fx.wrap
def fx_int_item(x: torch.Tensor) -> int:
    """Fx trace wrapper for `int(x.item())`."""
<<<<<<< HEAD
    return int(x.item())


@torch.fx.wrap
def fx_infer_max_len(
    lengths: torch.Tensor,
) -> int:
    """Fx trace wrapper for `int(engths.max().item())`."""
    max_len = int(lengths.max().item())
    if not torch.jit.is_scripting() and torch.compiler.is_compiling():
        # Tell Dynamo this data-dependent value is in the range [0, 10**9)
        torch._check_is_size(max_len)
        torch._check(max_len < 10**9)
        torch._check(max_len > 0)
    return max_len


# We remove `inputs_to_device` to allow `IntNBitTableBatchedEmbeddingBagsCodegen`
# temporarily to run on both CPU and GPU after applying `symbolic_trace`. Additionally,
# we also can uncomment the following code to ensure it functions correctly, this may
# introduce unnecessary to_device operations.
# @torch.fx.wrap
# def inputs_to_device(
#     indices: torch.Tensor,
#     offsets: torch.Tensor,
#     per_sample_weights: Optional[torch.Tensor],
#     bounds_check_warning: torch.Tensor,
# ) -> Tuple[torch.Tensor, torch.Tensor, Optional[torch.Tensor]]:
#     if bounds_check_warning.device.type == "meta":
#         return indices, offsets, per_sample_weights

#     non_blocking = bounds_check_warning.device.type != "cpu"
#     if indices.device != bounds_check_warning.device:
#         indices = indices.to(bounds_check_warning.device, non_blocking=non_blocking)
#     if offsets.device != bounds_check_warning.device:
#         offsets = offsets.to(bounds_check_warning.device, non_blocking=non_blocking)
#     if (
#         per_sample_weights is not None
#         and per_sample_weights.device != bounds_check_warning.device
#     ):
#         per_sample_weights = per_sample_weights.to(
#             bounds_check_warning.device, non_blocking=non_blocking
#         )
#     return indices, offsets, per_sample_weights


def _forward_impl(
    # pyre-ignore[2]
    self,
    indices: Tensor,
    offsets: Tensor,
    per_sample_weights: Optional[Tensor] = None,
) -> Tensor:
    assert self.weight_initialized, (
        "weight needs to be initialized before forward function"
    )

    # indices, offsets, per_sample_weights = inputs_to_device(
    #     indices, offsets, per_sample_weights, self.bounds_check_warning
    # )

    # First bound check: check if the indices/offsets are within the boundary
    # of the original embedding rows before pruning.
    # Note that this is only applied when we enable pruning (if the perf becomes
    # an issue, we can fuse it inside the remapping kernel).
    if (
        self.index_remapping_hash_table_cpu is not None
        or self.index_remapping_hash_table.numel() > 0
        or self.index_remappings_array.numel() > 0
    ):
        if self.bounds_check_mode_int != BoundsCheckMode.NONE.value:
            torch.ops.fbgemm.bounds_check_indices(
                self.original_rows_per_table,
                indices,
                offsets,
                self.bounds_check_mode_int,
                self.bounds_check_warning,
                per_sample_weights,
            )

    # Index remapping changes input indices, and some of them becomes -1 (prunned rows).
    # Hence, remapping should be done before prefetch and emb lookup
    # so that these operations are with the remapped indices.
    if self.index_remapping_hash_table_cpu is not None:
        indices = self.index_remapping_hash_table_cpu.lookup(indices, offsets)
    elif self.index_remapping_hash_table.numel() > 0:
        # Convert from raw indices to pruned indices
        indices = torch.ops.fbgemm.pruned_hashmap_lookup(
            indices,
            offsets,
            self.index_remapping_hash_table,
            self.index_remapping_hash_table_offsets,
        )
    elif self.index_remappings_array.numel() > 0:
        indices = torch.ops.fbgemm.pruned_array_lookup(
            indices,
            offsets,
            self.index_remappings_array,
            self.index_remappings_array_offsets,
        )
    if self.lxu_cache_weights.numel() > 0:
        if self.timestep_prefetch_size.get() <= 0:
            self.prefetch(indices, offsets)
        self.timestep_prefetch_size.decrement()

    lxu_cache_locations = self.lxu_cache_locations_list.pop()

    # Second bound check: check if the indices/offsets are within the boundary
    # of the pruned embedding rows after pruning.
    # Note: we cast to int as a TorchScript workaround.
    if self.bounds_check_mode_int != BoundsCheckMode.NONE.value:
        torch.ops.fbgemm.bounds_check_indices(
            self.rows_per_table,
            indices,
            offsets,
            self.bounds_check_mode_int,
            self.bounds_check_warning,
            per_sample_weights,
        )
    # Note: CPU and CUDA ops use the same interface to facilitate JIT IR
    # generation for CUDA/CPU. For CPU op, we don't need weights_uvm and
    # weights_placements
    return torch.ops.fbgemm.int_nbit_split_embedding_codegen_lookup_function(
        dev_weights=self.weights_host if self.host_size > 0 else self.weights_dev,
        uvm_weights=self.weights_uvm,
        weights_placements=self.weights_placements,
        weights_offsets=self.weights_offsets,
        weights_tys=self.weights_tys,
        D_offsets=self.D_offsets,
        total_D=self.total_D,
        max_int2_D=self.max_int2_D,
        max_int4_D=self.max_int4_D,
        max_int8_D=self.max_int8_D,
        max_float16_D=self.max_float16_D,
        max_float32_D=self.max_float32_D,
        indices=indices,
        offsets=offsets,
        pooling_mode=int(self.pooling_mode),
        indice_weights=per_sample_weights,
        output_dtype=self.output_dtype,
        lxu_cache_weights=self.lxu_cache_weights,
        lxu_cache_locations=lxu_cache_locations,
        row_alignment=self.row_alignment,
        max_float8_D=self.max_float8_D,
        fp8_exponent_bits=self.fp8_exponent_bits,
        fp8_exponent_bias=self.fp8_exponent_bias,
    )


IntNBitTableBatchedEmbeddingBagsCodegen._forward_impl = _forward_impl
=======
    return int(x.item())
>>>>>>> 84e9e523
<|MERGE_RESOLUTION|>--- conflicted
+++ resolved
@@ -61,7 +61,6 @@
 @torch.fx.wrap
 def fx_int_item(x: torch.Tensor) -> int:
     """Fx trace wrapper for `int(x.item())`."""
-<<<<<<< HEAD
     return int(x.item())
 
 
@@ -76,142 +75,4 @@
         torch._check_is_size(max_len)
         torch._check(max_len < 10**9)
         torch._check(max_len > 0)
-    return max_len
-
-
-# We remove `inputs_to_device` to allow `IntNBitTableBatchedEmbeddingBagsCodegen`
-# temporarily to run on both CPU and GPU after applying `symbolic_trace`. Additionally,
-# we also can uncomment the following code to ensure it functions correctly, this may
-# introduce unnecessary to_device operations.
-# @torch.fx.wrap
-# def inputs_to_device(
-#     indices: torch.Tensor,
-#     offsets: torch.Tensor,
-#     per_sample_weights: Optional[torch.Tensor],
-#     bounds_check_warning: torch.Tensor,
-# ) -> Tuple[torch.Tensor, torch.Tensor, Optional[torch.Tensor]]:
-#     if bounds_check_warning.device.type == "meta":
-#         return indices, offsets, per_sample_weights
-
-#     non_blocking = bounds_check_warning.device.type != "cpu"
-#     if indices.device != bounds_check_warning.device:
-#         indices = indices.to(bounds_check_warning.device, non_blocking=non_blocking)
-#     if offsets.device != bounds_check_warning.device:
-#         offsets = offsets.to(bounds_check_warning.device, non_blocking=non_blocking)
-#     if (
-#         per_sample_weights is not None
-#         and per_sample_weights.device != bounds_check_warning.device
-#     ):
-#         per_sample_weights = per_sample_weights.to(
-#             bounds_check_warning.device, non_blocking=non_blocking
-#         )
-#     return indices, offsets, per_sample_weights
-
-
-def _forward_impl(
-    # pyre-ignore[2]
-    self,
-    indices: Tensor,
-    offsets: Tensor,
-    per_sample_weights: Optional[Tensor] = None,
-) -> Tensor:
-    assert self.weight_initialized, (
-        "weight needs to be initialized before forward function"
-    )
-
-    # indices, offsets, per_sample_weights = inputs_to_device(
-    #     indices, offsets, per_sample_weights, self.bounds_check_warning
-    # )
-
-    # First bound check: check if the indices/offsets are within the boundary
-    # of the original embedding rows before pruning.
-    # Note that this is only applied when we enable pruning (if the perf becomes
-    # an issue, we can fuse it inside the remapping kernel).
-    if (
-        self.index_remapping_hash_table_cpu is not None
-        or self.index_remapping_hash_table.numel() > 0
-        or self.index_remappings_array.numel() > 0
-    ):
-        if self.bounds_check_mode_int != BoundsCheckMode.NONE.value:
-            torch.ops.fbgemm.bounds_check_indices(
-                self.original_rows_per_table,
-                indices,
-                offsets,
-                self.bounds_check_mode_int,
-                self.bounds_check_warning,
-                per_sample_weights,
-            )
-
-    # Index remapping changes input indices, and some of them becomes -1 (prunned rows).
-    # Hence, remapping should be done before prefetch and emb lookup
-    # so that these operations are with the remapped indices.
-    if self.index_remapping_hash_table_cpu is not None:
-        indices = self.index_remapping_hash_table_cpu.lookup(indices, offsets)
-    elif self.index_remapping_hash_table.numel() > 0:
-        # Convert from raw indices to pruned indices
-        indices = torch.ops.fbgemm.pruned_hashmap_lookup(
-            indices,
-            offsets,
-            self.index_remapping_hash_table,
-            self.index_remapping_hash_table_offsets,
-        )
-    elif self.index_remappings_array.numel() > 0:
-        indices = torch.ops.fbgemm.pruned_array_lookup(
-            indices,
-            offsets,
-            self.index_remappings_array,
-            self.index_remappings_array_offsets,
-        )
-    if self.lxu_cache_weights.numel() > 0:
-        if self.timestep_prefetch_size.get() <= 0:
-            self.prefetch(indices, offsets)
-        self.timestep_prefetch_size.decrement()
-
-    lxu_cache_locations = self.lxu_cache_locations_list.pop()
-
-    # Second bound check: check if the indices/offsets are within the boundary
-    # of the pruned embedding rows after pruning.
-    # Note: we cast to int as a TorchScript workaround.
-    if self.bounds_check_mode_int != BoundsCheckMode.NONE.value:
-        torch.ops.fbgemm.bounds_check_indices(
-            self.rows_per_table,
-            indices,
-            offsets,
-            self.bounds_check_mode_int,
-            self.bounds_check_warning,
-            per_sample_weights,
-        )
-    # Note: CPU and CUDA ops use the same interface to facilitate JIT IR
-    # generation for CUDA/CPU. For CPU op, we don't need weights_uvm and
-    # weights_placements
-    return torch.ops.fbgemm.int_nbit_split_embedding_codegen_lookup_function(
-        dev_weights=self.weights_host if self.host_size > 0 else self.weights_dev,
-        uvm_weights=self.weights_uvm,
-        weights_placements=self.weights_placements,
-        weights_offsets=self.weights_offsets,
-        weights_tys=self.weights_tys,
-        D_offsets=self.D_offsets,
-        total_D=self.total_D,
-        max_int2_D=self.max_int2_D,
-        max_int4_D=self.max_int4_D,
-        max_int8_D=self.max_int8_D,
-        max_float16_D=self.max_float16_D,
-        max_float32_D=self.max_float32_D,
-        indices=indices,
-        offsets=offsets,
-        pooling_mode=int(self.pooling_mode),
-        indice_weights=per_sample_weights,
-        output_dtype=self.output_dtype,
-        lxu_cache_weights=self.lxu_cache_weights,
-        lxu_cache_locations=lxu_cache_locations,
-        row_alignment=self.row_alignment,
-        max_float8_D=self.max_float8_D,
-        fp8_exponent_bits=self.fp8_exponent_bits,
-        fp8_exponent_bias=self.fp8_exponent_bias,
-    )
-
-
-IntNBitTableBatchedEmbeddingBagsCodegen._forward_impl = _forward_impl
-=======
-    return int(x.item())
->>>>>>> 84e9e523
+    return max_len