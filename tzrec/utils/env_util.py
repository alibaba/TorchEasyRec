# Copyright (c) 2024, Alibaba Group;
# Licensed under the Apache License, Version 2.0 (the "License");
# you may not use this file except in compliance with the License.
# You may obtain a copy of the License at
#    http://www.apache.org/licenses/LICENSE-2.0
# Unless required by applicable law or agreed to in writing, software
# distributed under the License is distributed on an "AS IS" BASIS,
# WITHOUT WARRANTIES OR CONDITIONS OF ANY KIND, either express or implied.
# See the License for the specific language governing permissions and
# limitations under the License.

import os

<<<<<<< HEAD
=======
import torch

>>>>>>> 7165db65
from tzrec.utils.logging_util import logger


def use_hash_node_id() -> bool:
    """Use hash node id or not."""
    return os.environ.get("USE_HASH_NODE_ID", "0") == "1"


<<<<<<< HEAD
def use_rtp() -> bool:
    """Use RTP for online inference or not."""
    flag = os.environ.get("USE_RTP", "0") == "1"
    if flag and os.environ.get("USE_FARM_HASH_TO_BUCKETIZE", "false") != "true":
        logger.warning(
            "you should set USE_FARM_HASH_TO_BUCKETIZE=true for "
            "train/eval/export when use rtp for online inference."
        )
    return flag
=======
def enable_tma() -> bool:
    """Enable TMA (Tensor Memory Accelerator) for triton ops."""
    flag = os.environ.get("ENABLE_TMA", "0") == "1"
    if flag:
        if torch.cuda.is_available():
            if torch.cuda.get_device_capability(torch.device("cuda"))[0] >= 9:
                import triton
                from packaging import version

                if version.parse(triton.__version__) >= version.parse("3.5.0"):
                    return True
                else:
                    logger.warning("triton version lower than 3.5.0, we disable TMA.")
            else:
                logger.warning("device capability lower than 9.0, we disable TMA.")
        else:
            logger.warning("CUDA not available, we disable TMA.")
    return False
>>>>>>> 7165db65
<|MERGE_RESOLUTION|>--- conflicted
+++ resolved
@@ -11,11 +11,8 @@
 
 import os
 
-<<<<<<< HEAD
-=======
 import torch
 
->>>>>>> 7165db65
 from tzrec.utils.logging_util import logger
 
 
@@ -24,7 +21,6 @@
     return os.environ.get("USE_HASH_NODE_ID", "0") == "1"
 
 
-<<<<<<< HEAD
 def use_rtp() -> bool:
     """Use RTP for online inference or not."""
     flag = os.environ.get("USE_RTP", "0") == "1"
@@ -34,7 +30,8 @@
             "train/eval/export when use rtp for online inference."
         )
     return flag
-=======
+
+
 def enable_tma() -> bool:
     """Enable TMA (Tensor Memory Accelerator) for triton ops."""
     flag = os.environ.get("ENABLE_TMA", "0") == "1"
@@ -52,5 +49,4 @@
                 logger.warning("device capability lower than 9.0, we disable TMA.")
         else:
             logger.warning("CUDA not available, we disable TMA.")
-    return False
->>>>>>> 7165db65
+    return False