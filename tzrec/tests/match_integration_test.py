--- conflicted
+++ resolved
@@ -283,30 +283,18 @@
             os.path.exists(os.path.join(self.test_dir, "export/item/scripted_model.pt"))
         )
 
-<<<<<<< HEAD
-    def test_hstu_with_fg_train_eval_export(self):
-        self.success = utils.test_train_eval(
-            "tzrec/tests/configs/hstu_fg_mock.config",
-            self.test_dir,
-            user_id="user_id",
-            item_id="item_id",
-            is_hstu=True,
-=======
     def test_mind_train_eval_export(self):
         self.success = utils.test_train_eval(
             "tzrec/tests/configs/mind_mock.config", self.test_dir, item_id="item_id"
->>>>>>> 2ef891cc
-        )
-        if self.success:
-            self.success = utils.test_eval(
-                os.path.join(self.test_dir, "pipeline.config"), self.test_dir
-            )
-        if self.success:
-            self.success = utils.test_export(
-                os.path.join(self.test_dir, "pipeline.config"), self.test_dir
-            )
-<<<<<<< HEAD
-=======
+        )
+        if self.success:
+            self.success = utils.test_eval(
+                os.path.join(self.test_dir, "pipeline.config"), self.test_dir
+            )
+        if self.success:
+            self.success = utils.test_export(
+                os.path.join(self.test_dir, "pipeline.config"), self.test_dir
+            )
         if self.success:
             self.success = utils.test_predict(
                 scripted_model_path=os.path.join(self.test_dir, "export/item"),
@@ -325,7 +313,30 @@
                 output_columns="user_tower_emb",
                 test_dir=self.test_dir,
             )
->>>>>>> 2ef891cc
+        self.assertTrue(self.success)
+        self.assertTrue(
+            os.path.exists(os.path.join(self.test_dir, "export/user/scripted_model.pt"))
+        )
+        self.assertTrue(
+            os.path.exists(os.path.join(self.test_dir, "export/item/scripted_model.pt"))
+        )
+
+    def test_hstu_with_fg_train_eval_export(self):
+        self.success = utils.test_train_eval(
+            "tzrec/tests/configs/hstu_fg_mock.config",
+            self.test_dir,
+            user_id="user_id",
+            item_id="item_id",
+            is_hstu=True,
+        )
+        if self.success:
+            self.success = utils.test_eval(
+                os.path.join(self.test_dir, "pipeline.config"), self.test_dir
+            )
+        if self.success:
+            self.success = utils.test_export(
+                os.path.join(self.test_dir, "pipeline.config"), self.test_dir
+            )
         self.assertTrue(self.success)
         self.assertTrue(
             os.path.exists(os.path.join(self.test_dir, "export/user/scripted_model.pt"))
