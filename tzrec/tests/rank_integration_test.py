# Copyright (c) 2024, Alibaba Group;
# Licensed under the Apache License, Version 2.0 (the "License");
# you may not use this file except in compliance with the License.
# You may obtain a copy of the License at
#    http://www.apache.org/licenses/LICENSE-2.0
# Unless required by applicable law or agreed to in writing, software
# distributed under the License is distributed on an "AS IS" BASIS,
# WITHOUT WARRANTIES OR CONDITIONS OF ANY KIND, either express or implied.
# See the License for the specific language governing permissions and
# limitations under the License.

import json
import os
import shutil
import tempfile
import unittest

import torch
from pyarrow import dataset as ds

from tzrec.acc import trt_utils
from tzrec.constant import Mode
from tzrec.main import _create_features, _get_dataloader
from tzrec.tests import utils
from tzrec.utils import checkpoint_util, config_util
from tzrec.utils.test_util import dfs_are_close, gpu_unavailable


class RankIntegrationTest(unittest.TestCase):
    def setUp(self):
        self.success = False
        if not os.path.exists("./tmp"):
            os.makedirs("./tmp")
        self.test_dir = tempfile.mkdtemp(prefix="tzrec_", dir="./tmp")
        os.chmod(self.test_dir, 0o755)

    def tearDown(self):
        if self.success:
            if os.path.exists(self.test_dir):
                shutil.rmtree(self.test_dir)
        os.environ.pop("INPUT_TILE", None)

    def _test_rank_nofg(self, pipeline_config_path, reserved_columns, output_columns):
        self.success = utils.test_train_eval(pipeline_config_path, self.test_dir)
        if self.success:
            self.success = utils.test_eval(
                os.path.join(self.test_dir, "pipeline.config"), self.test_dir
            )
        if self.success:
            self.success = utils.test_export(
                os.path.join(self.test_dir, "pipeline.config"), self.test_dir
            )
        if self.success:
            self.success = utils.test_predict(
                scripted_model_path=os.path.join(self.test_dir, "export"),
                predict_input_path=os.path.join(self.test_dir, r"eval_data/\*.parquet"),
                predict_output_path=os.path.join(self.test_dir, "predict_result"),
                reserved_columns=reserved_columns,
                output_columns=output_columns,
                test_dir=self.test_dir,
            )
        self.assertTrue(self.success)
        self.assertTrue(
            os.path.exists(os.path.join(self.test_dir, "train/eval_result.txt"))
        )
        self.assertTrue(
            os.path.exists(os.path.join(self.test_dir, "export/scripted_model.pt"))
        )

    def test_multi_tower_din_fg_encoded_train_eval_export(self):
        self._test_rank_nofg(
            "tzrec/tests/configs/multi_tower_din_mock.config",
            reserved_columns="clk",
            output_columns="probs",
        )

    def test_multi_tower_din_fg_encoded_train_eval_export_frozen_emb(self):
        self._test_rank_nofg(
            "tzrec/tests/configs/multi_tower_din_mock_frozen.config",
            reserved_columns="clk",
            output_columns="probs",
        )

    def test_dbmtl_has_sequence_fg_encoded_train_eval_export(self):
        self._test_rank_nofg(
            "tzrec/tests/configs/dbmtl_has_sequence_mock.config",
            reserved_columns="clk,buy",
            output_columns="probs_ctr,probs_cvr",
        )

    def test_dbmtl_has_sequence_fg_encoded_focal_loss_train_eval_export(self):
        self._test_rank_nofg(
            "tzrec/tests/configs/dbmtl_has_sequence_mock_focal_loss.config",
            reserved_columns="clk,buy",
            output_columns="probs_ctr,probs_cvr",
        )

    def test_multi_tower_din_fg_encoded_finetune(self):
        self.success = utils.test_train_eval(
            "tzrec/tests/configs/multi_tower_din_mock.config",
            os.path.join(self.test_dir, "1"),
        )
        if self.success:
            self.success = utils.test_train_eval(
                "tzrec/tests/configs/multi_tower_din_mock.config",
                os.path.join(self.test_dir, "2"),
                f"--fine_tune_checkpoint {os.path.join(self.test_dir, '1/train')}",
            )
        self.assertTrue(self.success)
        _, steps = checkpoint_util.latest_checkpoint(
            os.path.join(self.test_dir, "2/train")
        )
        self.assertGreater(steps, 5)

    def _test_rank_with_fg(self, pipeline_config_path, comp_cpu_gpu_pred_result=False):
        self.success = utils.test_train_eval(
            pipeline_config_path,
            self.test_dir,
            user_id="user_id",
            item_id="item_id",
        )
        if self.success:
            self.success = utils.test_eval(
                os.path.join(self.test_dir, "pipeline.config"), self.test_dir
            )
        if self.success:
            self.success = utils.test_export(
                os.path.join(self.test_dir, "pipeline.config"), self.test_dir
            )
        if self.success:
            self.success = utils.test_predict(
                scripted_model_path=os.path.join(self.test_dir, "export"),
                predict_input_path=os.path.join(self.test_dir, r"eval_data/\*.parquet"),
                predict_output_path=os.path.join(self.test_dir, "predict_result"),
                reserved_columns="user_id,item_id",
                output_columns="",
                test_dir=self.test_dir,
            )
        self.assertTrue(self.success)
        self.assertTrue(
            os.path.exists(os.path.join(self.test_dir, "train/eval_result.txt"))
        )
        self.assertTrue(
            os.path.exists(os.path.join(self.test_dir, "export/scripted_model.pt"))
        )
        if comp_cpu_gpu_pred_result and torch.cuda.is_available():
            pipeline_config = config_util.load_pipeline_config(
                os.path.join(self.test_dir, "pipeline.config")
            )
            features = _create_features(
                pipeline_config.feature_configs, pipeline_config.data_config
            )
            dataloader = _get_dataloader(
                pipeline_config.data_config,
                features,
                pipeline_config.train_input_path,
                mode=Mode.PREDICT,
            )
            iterator = iter(dataloader)
            data = next(iterator)
            device = "cpu"
            model_cpu = torch.jit.load(
                os.path.join(self.test_dir, "export/scripted_model.pt"),
                map_location=device,
            )
            result_cpu = model_cpu(data.to_dict(sparse_dtype=torch.int64))
            device = "cuda:0"
            model_gpu = torch.jit.load(
                os.path.join(self.test_dir, "export/scripted_model.pt"),
                map_location=device,
            )
            result_gpu = model_gpu(data.to_dict(sparse_dtype=torch.int64), device)
            for k, v in result_gpu.items():
                torch.testing.assert_close(
                    result_cpu[k].to(device), v, rtol=5e-3, atol=1e-5
                )

    def _test_rank_with_fg_quant(self, pipeline_config_path):
        self.success = utils.test_train_eval(
            pipeline_config_path,
            self.test_dir,
            user_id="user_id",
            item_id="item_id",
        )
        for quant_emb in ["FP32", "FP16", "INT8", "INT4", "INT2", "0"]:
            test_dir = os.path.join(self.test_dir, f"quant_{quant_emb.lower()}")
            if self.success:
                self.success = utils.test_export(
                    os.path.join(self.test_dir, "pipeline.config"),
                    test_dir,
                    env_str=f"QUANT_EMB={quant_emb} QUANT_EC_EMB={quant_emb}",
                )
            if self.success:
                self.success = utils.test_predict(
                    scripted_model_path=os.path.join(test_dir, "export"),
                    predict_input_path=os.path.join(
                        self.test_dir, r"eval_data/\*.parquet"
                    ),
                    predict_output_path=os.path.join(test_dir, "predict_result"),
                    reserved_columns="user_id,item_id",
                    output_columns="",
                    test_dir=test_dir,
                )
            self.assertTrue(self.success)
            self.assertTrue(
                os.path.exists(os.path.join(test_dir, "export/scripted_model.pt"))
            )

    def _test_rank_with_fg_input_tile(
        self,
        pipeline_config_path,
    ):
        self.success = utils.test_train_eval(
            pipeline_config_path,
            self.test_dir,
            user_id="user_id",
            item_id="item_id",
        )
        if self.success:
            self.success = utils.test_eval(
                os.path.join(self.test_dir, "pipeline.config"), self.test_dir
            )

        self.assertTrue(
            os.path.exists(os.path.join(self.test_dir, "train/eval_result.txt"))
        )

        no_quant_dir = os.path.join(self.test_dir, "no_quant")
        input_tile_dir = os.path.join(self.test_dir, "input_tile")
        input_tile_dir_emb = os.path.join(self.test_dir, "input_tile_emb")
        pred_output = os.path.join(self.test_dir, "predict_result")
        tile_pred_output = os.path.join(self.test_dir, "predict_result_tile")
        tile_pred_output_emb = os.path.join(self.test_dir, "predict_result_tile_emb")

        # export quant and no-input-tile
        if self.success:
            self.success = utils.test_export(
                os.path.join(self.test_dir, "pipeline.config"), self.test_dir
            )
        if self.success:
            self.success = utils.test_predict(
                scripted_model_path=os.path.join(self.test_dir, "export"),
                predict_input_path=os.path.join(self.test_dir, r"eval_data/\*.parquet"),
                predict_output_path=pred_output,
                reserved_columns="user_id,item_id,clk",
                output_columns="probs",
                test_dir=self.test_dir,
            )

        # export no-quant and no-input-tile
        if self.success:
            self.success = utils.test_export(
                os.path.join(self.test_dir, "pipeline.config"),
                no_quant_dir,
                env_str="QUANT_EMB=0",
            )

        # export quant and input-tile
        if self.success:
            self.success = utils.test_export(
                os.path.join(self.test_dir, "pipeline.config"),
                input_tile_dir,
                env_str="QUANT_EMB=1 INPUT_TILE=2",
            )

        # predict quant and input-tile
        if self.success:
            self.success = utils.test_predict(
                scripted_model_path=os.path.join(input_tile_dir, "export"),
                predict_input_path=os.path.join(self.test_dir, r"eval_data/\*.parquet"),
                predict_output_path=tile_pred_output,
                reserved_columns="user_id,item_id,clk",
                output_columns="probs",
                test_dir=input_tile_dir,
            )
            # compare INPUT_TILE and no INPUT_TILE result consistency
            df = ds.dataset(pred_output, format="parquet").to_table().to_pandas()
            df_t = ds.dataset(tile_pred_output, format="parquet").to_table().to_pandas()
            df = df.sort_values(by=list(df.columns)).reset_index(drop=True)
            df_t = df_t.sort_values(by=list(df_t.columns)).reset_index(drop=True)
            self.assertTrue(df.equals(df_t))

        # export quant and input-tile emb
        if self.success:
            self.success = utils.test_export(
                os.path.join(self.test_dir, "pipeline.config"),
                input_tile_dir_emb,
                env_str="QUANT_EMB=1 INPUT_TILE=3",
            )

        # predict quant and input-tile emb
        if self.success:
            self.success = utils.test_predict(
                scripted_model_path=os.path.join(input_tile_dir_emb, "export"),
                predict_input_path=os.path.join(self.test_dir, r"eval_data/\*.parquet"),
                predict_output_path=tile_pred_output_emb,
                reserved_columns="user_id,item_id,clk",
                output_columns="probs",
                test_dir=input_tile_dir_emb,
            )
            # compare INPUT_TILE and no INPUT_TILE result consistency
            df = ds.dataset(pred_output, format="parquet").to_table().to_pandas()
            df_t = (
                ds.dataset(tile_pred_output_emb, format="parquet")
                .to_table()
                .to_pandas()
            )
            df = df.sort_values(by=list(df.columns)).reset_index(drop=True)
            df_t = df_t.sort_values(by=list(df_t.columns)).reset_index(drop=True)
            self.assertTrue(df.equals(df_t))

        self.assertTrue(self.success)

        self.assertTrue(
            os.path.exists(os.path.join(self.test_dir, "export/scripted_model.pt"))
        )
        self.assertTrue(
            os.path.exists(os.path.join(no_quant_dir, "export/scripted_model.pt"))
        )
        self.assertTrue(
            os.path.exists(os.path.join(input_tile_dir, "export/scripted_model.pt"))
        )
        self.assertTrue(
            os.path.exists(os.path.join(input_tile_dir_emb, "export/scripted_model.pt"))
        )
        self.assertTrue(
            os.path.exists(os.path.join(input_tile_dir_emb, "export/model_acc.json"))
        )
        with open(os.path.join(input_tile_dir_emb, "export/model_acc.json")) as f:
            acc_cfg = json.load(f)
            self.assertEqual(acc_cfg["QUANT_EMB"], "1")
            self.assertEqual(acc_cfg["INPUT_TILE"], "3")

        if torch.cuda.is_available():
            pipeline_config = config_util.load_pipeline_config(
                os.path.join(self.test_dir, "pipeline.config")
            )
            features = _create_features(
                pipeline_config.feature_configs, pipeline_config.data_config
            )
            utils.create_predict_data(
                pipeline_config_path=os.path.join(self.test_dir, "pipeline.config"),
                batch_size=512,
                item_id="item_id",
                output_dir=os.path.join(self.test_dir, "predict"),
            )
            dataloader = _get_dataloader(
                pipeline_config.data_config,
                features,
                os.path.join(self.test_dir, "predict", "*.parquet"),
                mode=Mode.PREDICT,
            )

            os.environ["INPUT_TILE"] = "1"
            iterator = iter(dataloader)
            data = next(iterator)
            device = "cpu"

            # quant and no-input-tile
            model_cpu = torch.jit.load(
                os.path.join(self.test_dir, "export/scripted_model.pt"),
                map_location=device,
            )
            result_cpu = model_cpu(data.to_dict(sparse_dtype=torch.int64))
            device = "cuda:0"
            model_gpu = torch.jit.load(
                os.path.join(self.test_dir, "export/scripted_model.pt"),
                map_location=device,
            )
            result_gpu = model_gpu(data.to_dict(sparse_dtype=torch.int64), device)
            result_dict_json_path = os.path.join(self.test_dir, "result_gpu.json")
            utils.save_predict_result_json(result_gpu, result_dict_json_path)
            for k, v in result_gpu.items():
                torch.testing.assert_close(
                    result_cpu[k].to(device), v, rtol=5e-3, atol=1e-5
                )

            # no-quant and no-input-tile
            model_gpu_no_quant = torch.jit.load(
                os.path.join(self.test_dir, "no_quant/export/scripted_model.pt"),
                map_location=device,
            )
            result_gpu_no_quant = model_gpu_no_quant(
                data.to_dict(sparse_dtype=torch.int64), device
            )
            result_dict_json_path = os.path.join(
                self.test_dir, "result_gpu_no_quant.json"
            )
            utils.save_predict_result_json(result_gpu_no_quant, result_dict_json_path)

            # quant and input-tile
            model_gpu_input_tile = torch.jit.load(
                os.path.join(self.test_dir, "input_tile/export/scripted_model.pt"),
                map_location=device,
            )
            os.environ["INPUT_TILE"] = "2"
            dataloader = _get_dataloader(
                pipeline_config.data_config,
                features,
                os.path.join(self.test_dir, "predict", "*.parquet"),
                mode=Mode.PREDICT,
            )
            iterator_input_tile = iter(dataloader)
            data_input_tile = next(iterator_input_tile)
            result_gpu_input_tile = model_gpu_input_tile(
                data_input_tile.to(device=device).to_dict(sparse_dtype=torch.int64),
                device,
            )
            result_dict_json_path = os.path.join(
                self.test_dir, "result_gpu_input_tile.json"
            )
            utils.save_predict_result_json(result_gpu_input_tile, result_dict_json_path)

            # quant and input-tile emb
            model_gpu_input_tile_emb = torch.jit.load(
                os.path.join(self.test_dir, "input_tile_emb/export/scripted_model.pt"),
                map_location=device,
            )
            result_gpu_input_tile_emb = model_gpu_input_tile_emb(
                data_input_tile.to(device=device).to_dict(sparse_dtype=torch.int64),
                device,
            )

            # tile is all same sa no-tile
            for k, v in result_gpu.items():
                torch.testing.assert_close(result_gpu_input_tile[k].to(device), v)

            # tile emb is all same sa no-tile
            for k, v in result_gpu.items():
                torch.testing.assert_close(result_gpu_input_tile_emb[k].to(device), v)

            # tile is all same, the atol is because the quant
            for k, v in result_gpu_no_quant.items():
                torch.testing.assert_close(
                    result_gpu_input_tile[k].to(device), v, rtol=1e-4, atol=1e-4
                )

    def _test_rank_with_fg_aot_input_tile(self, pipeline_config_path):
        self.success = utils.test_train_eval(
            pipeline_config_path, self.test_dir, user_id="user_id", item_id="item_id"
        )
        if self.success:
            self.success = utils.test_eval(
                os.path.join(self.test_dir, "pipeline.config"), self.test_dir
            )

        input_tile_dir = os.path.join(self.test_dir, "input_tile")
        input_tile_dir_emb = os.path.join(self.test_dir, "input_tile_emb")
        pred_output = os.path.join(self.test_dir, "predict_result")
        tile_pred_output = os.path.join(self.test_dir, "predict_result_tile")
        tile_pred_output_emb = os.path.join(self.test_dir, "predict_result_tile_emb")

        # export quant and no-input-tile
        if self.success:
            self.success = utils.test_export(
                os.path.join(self.test_dir, "pipeline.config"),
                self.test_dir,
                env_str="ENABLE_AOT=1",
            )
        if self.success:
            self.success = utils.test_predict(
                scripted_model_path=os.path.join(self.test_dir, "export"),
                predict_input_path=os.path.join(self.test_dir, r"eval_data/\*.parquet"),
                predict_output_path=pred_output,
                reserved_columns="user_id,item_id,clk",
                output_columns="probs",
                test_dir=self.test_dir,
            )

        # export quant and input-tile
        if self.success:
            self.success = utils.test_export(
                os.path.join(self.test_dir, "pipeline.config"),
                input_tile_dir,
                env_str="QUANT_EC_EMB=1 INPUT_TILE=2 ENABLE_AOT=1",
            )
        if self.success:
            self.success = utils.test_predict(
                scripted_model_path=os.path.join(input_tile_dir, "export"),
                predict_input_path=os.path.join(
                    self.test_dir, r"eval_data/part-0.parquet"
                ),
                predict_output_path=tile_pred_output,
                reserved_columns="user_id,item_id,clk",
                output_columns="probs",
                test_dir=input_tile_dir,
            )

        # export quant and input-tile emb
        if self.success:
            self.success = utils.test_export(
                os.path.join(self.test_dir, "pipeline.config"),
                input_tile_dir_emb,
                env_str="QUANT_EC_EMB=1 INPUT_TILE=3 ENABLE_AOT=1",
            )
        if self.success:
            self.success = utils.test_predict(
                scripted_model_path=os.path.join(input_tile_dir_emb, "export"),
                predict_input_path=os.path.join(
                    self.test_dir, r"eval_data/part-0.parquet"
                ),
                predict_output_path=tile_pred_output_emb,
                reserved_columns="user_id,item_id,clk",
                output_columns="probs",
                test_dir=input_tile_dir_emb,
            )

        self.assertTrue(self.success)
        self.assertTrue(
            os.path.exists(os.path.join(self.test_dir, "export/aoti_model.pt2"))
        )
        self.assertTrue(
            os.path.exists(os.path.join(input_tile_dir, "export/aoti_model.pt2"))
        )
        self.assertTrue(
            os.path.exists(os.path.join(input_tile_dir_emb, "export/aoti_model.pt2"))
        )

    def _test_rank_with_fg_trt(self, pipeline_config_path, predict_columns):
        self.success = utils.test_train_eval(
            pipeline_config_path,
            self.test_dir,
            user_id="user_id",
            item_id="item_id",
        )
        if self.success:
            self.success = utils.test_eval(
                os.path.join(self.test_dir, "pipeline.config"), self.test_dir
            )

        self.assertTrue(
            os.path.exists(os.path.join(self.test_dir, "train/eval_result.txt"))
        )
        trt_dir = os.path.join(self.test_dir, "trt")
        input_tile_trt_dir = os.path.join(self.test_dir, "input_tile_trt")
        input_tile_emb_trt_dir = os.path.join(self.test_dir, "input_tile_emb_trt")

        pred_output = os.path.join(self.test_dir, "predict_result")
        trt_pred_output = os.path.join(self.test_dir, "predict_result_trt")
        tile_trt_pred_output = os.path.join(self.test_dir, "predict_result_tile_trt")
        tile_trt_pred_output_emb = os.path.join(
            self.test_dir, "predict_result_tile_emb_trt"
        )

        # quant and no-input-tile
        if self.success:
            self.success = utils.test_export(
                os.path.join(self.test_dir, "pipeline.config"), self.test_dir
            )
        if self.success:
            self.success = utils.test_predict(
                scripted_model_path=os.path.join(self.test_dir, "export"),
                predict_input_path=os.path.join(self.test_dir, r"eval_data/\*.parquet"),
                predict_output_path=pred_output,
                reserved_columns="user_id,item_id,clk",
                output_columns="probs",
                test_dir=self.test_dir,
            )

        # quant and and trt
        if self.success:
            self.success = utils.test_export(
                os.path.join(self.test_dir, "pipeline.config"),
                trt_dir,
                env_str="ENABLE_TRT=1 DEBUG_TRT=1",
            )

        # predict quant and trt
        if self.success:
            self.success = utils.test_predict(
                scripted_model_path=os.path.join(trt_dir, "export"),
                predict_input_path=os.path.join(self.test_dir, r"eval_data/\*.parquet"),
                predict_output_path=trt_pred_output,
                reserved_columns="user_id,item_id,clk",
                output_columns="probs",
                test_dir=trt_dir,
            )
            # compare TRT and origin result consistency
            df = ds.dataset(pred_output, format="parquet").to_table().to_pandas()
            df_t = ds.dataset(trt_pred_output, format="parquet").to_table().to_pandas()
            df = df.sort_values(by=predict_columns).reset_index(drop=True)
            df_t = df_t.sort_values(by=predict_columns).reset_index(drop=True)
            self.assertTrue(dfs_are_close(df, df_t, 1e-6))

        # quant and input-tile and trt
        if self.success:
            self.success = utils.test_export(
                os.path.join(self.test_dir, "pipeline.config"),
                input_tile_trt_dir,
                env_str="ENABLE_TRT=1 DEBUG_TRT=1 INPUT_TILE=2",
            )
        if self.success:
            self.success = utils.test_predict(
                scripted_model_path=os.path.join(input_tile_trt_dir, "export"),
                predict_input_path=os.path.join(self.test_dir, r"eval_data/\*.parquet"),
                predict_output_path=tile_trt_pred_output,
                reserved_columns="user_id,item_id,clk",
                output_columns="probs",
                test_dir=input_tile_trt_dir,
            )
            # compare INPUT_TILE+TRT and origin result consistency
            df = ds.dataset(pred_output, format="parquet").to_table().to_pandas()
            df_t = (
                ds.dataset(tile_trt_pred_output, format="parquet")
                .to_table()
                .to_pandas()
            )
            df = df.sort_values(by=predict_columns).reset_index(drop=True)
            df_t = df_t.sort_values(by=predict_columns).reset_index(drop=True)
            self.assertTrue(dfs_are_close(df, df_t, 1e-6))

        # quant and input-tile emb and trt
        if self.success:
            self.success = utils.test_export(
                os.path.join(self.test_dir, "pipeline.config"),
                input_tile_emb_trt_dir,
                env_str="ENABLE_TRT=1 DEBUG_TRT=1 INPUT_TILE=3",
            )
        if self.success:
            self.success = utils.test_predict(
                scripted_model_path=os.path.join(input_tile_emb_trt_dir, "export"),
                predict_input_path=os.path.join(self.test_dir, r"eval_data/\*.parquet"),
                predict_output_path=tile_trt_pred_output_emb,
                reserved_columns="user_id,item_id,clk",
                output_columns="probs",
                test_dir=input_tile_emb_trt_dir,
            )
            # compare INPUT_TILE_EMB+TRT and origin result consistency
            df = ds.dataset(pred_output, format="parquet").to_table().to_pandas()
            df_t = (
                ds.dataset(tile_trt_pred_output_emb, format="parquet")
                .to_table()
                .to_pandas()
            )
            df = df.sort_values(by=predict_columns).reset_index(drop=True)
            df_t = df_t.sort_values(by=predict_columns).reset_index(drop=True)
            self.assertTrue(dfs_are_close(df, df_t, 1e-6))

        self.assertTrue(self.success)

        self.assertTrue(
            os.path.exists(os.path.join(self.test_dir, "export/scripted_model.pt"))
        )

        self.assertTrue(
            os.path.exists(os.path.join(input_tile_trt_dir, "export/scripted_model.pt"))
        )
        self.assertTrue(
            os.path.exists(
                os.path.join(input_tile_emb_trt_dir, "export/scripted_model.pt")
            )
        )
        self.assertTrue(
            os.path.exists(
                os.path.join(input_tile_emb_trt_dir, "export/model_acc.json")
            )
        )
        with open(os.path.join(input_tile_emb_trt_dir, "export/model_acc.json")) as f:
            acc_cfg = json.load(f)
            self.assertEqual(acc_cfg["ENABLE_TRT"], "1")
            self.assertEqual(acc_cfg["INPUT_TILE"], "3")

        pipeline_config = config_util.load_pipeline_config(
            os.path.join(self.test_dir, "pipeline.config")
        )
        features = _create_features(
            pipeline_config.feature_configs, pipeline_config.data_config
        )
        utils.create_predict_data(
            pipeline_config_path=os.path.join(self.test_dir, "pipeline.config"),
            batch_size=512,
            item_id="item_id",
            output_dir=os.path.join(self.test_dir, "predict"),
        )
        dataloader = _get_dataloader(
            pipeline_config.data_config,
            features,
            os.path.join(self.test_dir, "predict", "*.parquet"),
            mode=Mode.PREDICT,
        )

        os.environ["INPUT_TILE"] = "1"
        iterator = iter(dataloader)
        data = next(iterator)

        # quant and no-input-tile
        device = "cuda:0"
        model_gpu = torch.jit.load(
            os.path.join(self.test_dir, "export/scripted_model.pt"), map_location=device
        )
        result_gpu = model_gpu(data.to_dict(sparse_dtype=torch.int64), device)
        result_dict_json_path = os.path.join(self.test_dir, "result_gpu.json")
        utils.save_predict_result_json(result_gpu, result_dict_json_path)

        # quant and trt
        model_gpu_trt = torch.jit.load(
            os.path.join(self.test_dir, "trt/export/scripted_model.pt"),
            map_location=device,
        )
        result_gpu_trt = model_gpu_trt(data.to_dict(sparse_dtype=torch.int64))
        result_dict_json_path = os.path.join(self.test_dir, "result_gpu_trt.json")
        utils.save_predict_result_json(result_gpu_trt, result_dict_json_path)

        # quant and input-tile and trt
        model_gpu_input_tile = torch.jit.load(
            os.path.join(self.test_dir, "input_tile_trt/export/scripted_model.pt"),
            map_location=device,
        )
        os.environ["INPUT_TILE"] = "2"
        dataloader = _get_dataloader(
            pipeline_config.data_config,
            features,
            os.path.join(self.test_dir, "predict", "*.parquet"),
            mode=Mode.PREDICT,
        )
        iterator_input_tile = iter(dataloader)
        data_input_tile = next(iterator_input_tile)
        result_gpu_input_tile = model_gpu_input_tile(
            data_input_tile.to(device=device).to_dict(sparse_dtype=torch.int64)
        )
        result_dict_json_path = os.path.join(
            self.test_dir, "result_gpu_input_tile.json"
        )
        utils.save_predict_result_json(result_gpu_input_tile, result_dict_json_path)

        # quant and input-tile emb
        model_gpu_input_tile_emb = torch.jit.load(
            os.path.join(self.test_dir, "input_tile_emb_trt/export/scripted_model.pt"),
            map_location=device,
        )
        result_gpu_input_tile_emb = model_gpu_input_tile_emb(
            data_input_tile.to(device=device).to_dict(sparse_dtype=torch.int64)
        )

        # trt is all same sa no-trt
        for k, v in result_gpu.items():
            torch.testing.assert_close(
                result_gpu_trt[k].to(device), v, rtol=1e-6, atol=1e-6
            )

        # tile & trt is all same sa no-tile-trt
        for k, v in result_gpu.items():
            torch.testing.assert_close(
                result_gpu_input_tile[k].to(device), v, rtol=1e-6, atol=1e-6
            )

        # tile emb & trt is all same sa no-tile-trt
        for k, v in result_gpu.items():
            torch.testing.assert_close(
                result_gpu_input_tile_emb[k].to(device), v, rtol=1e-6, atol=1e-6
            )

    def test_multi_tower_din_with_fg_train_eval_export(self):
        self._test_rank_with_fg(
            "tzrec/tests/configs/multi_tower_din_fg_mock.config",
            comp_cpu_gpu_pred_result=True,
        )

    @unittest.skipIf(*gpu_unavailable)
    def test_multi_tower_din_with_fg_fp16_ga_train_eval_export(self):
        self._test_rank_with_fg(
            "tzrec/tests/configs/multi_tower_din_fg_mock_fp16_ga.config",
            comp_cpu_gpu_pred_result=True,
        )

    @unittest.skipIf(*gpu_unavailable)
    def test_multi_tower_din_with_fg_bf16_emb_fp16_train_eval_export(self):
        self._test_rank_with_fg(
            "tzrec/tests/configs/multi_tower_din_fg_mock_bf16_emb_fp16.config",
            comp_cpu_gpu_pred_result=True,
        )

    @unittest.skipIf(*gpu_unavailable)
    def test_multi_tower_din_zch_with_fg_train_eval_export(self):
        self._test_rank_with_fg(
            "tzrec/tests/configs/multi_tower_din_zch_fg_mock.config",
            comp_cpu_gpu_pred_result=True,
        )

    def test_multi_tower_din_with_fg_export_quant(self):
        self._test_rank_with_fg_quant(
            "tzrec/tests/configs/multi_tower_din_fg_mock.config"
        )

    def test_multi_tower_din_with_fg_train_eval_export_input_tile(self):
        self._test_rank_with_fg_input_tile(
            "tzrec/tests/configs/multi_tower_din_fg_mock.config"
        )

    @unittest.skipIf(*gpu_unavailable)
    def test_multi_tower_din_zch_with_fg_train_eval_export_input_tile(self):
        self._test_rank_with_fg_input_tile(
            "tzrec/tests/configs/multi_tower_din_zch_fg_mock.config"
        )

    @unittest.skip("AOTI cause illegal memory access.")
    def test_multi_tower_din_with_fg_train_eval_aot_export_input_tile(self):
        self._test_rank_with_fg_aot_input_tile(
            "tzrec/tests/configs/multi_tower_din_fg_mock.config"
        )

    def test_dbmtl_has_sequence_variational_dropout_train_eval_export(self):
        self.success = utils.test_train_eval(
            "tzrec/tests/configs/dbmtl_has_sequence_variational_dropout_mock.config",
            self.test_dir,
        )
        if self.success:
            self.success = utils.test_eval(
                os.path.join(self.test_dir, "pipeline.config"), self.test_dir
            )
        if self.success:
            self.success = utils.test_export(
                os.path.join(self.test_dir, "pipeline.config"), self.test_dir
            )
        if self.success:
            self.success = utils.test_feature_selection(
                os.path.join(self.test_dir, "pipeline.config"), self.test_dir
            )

        self.assertTrue(
            os.path.exists(os.path.join(self.test_dir, "train/eval_result.txt"))
        )
        self.assertTrue(
            os.path.exists(os.path.join(self.test_dir, "export/scripted_model.pt"))
        )
        self.assertTrue(
            os.path.exists(os.path.join(self.test_dir, "output_dir/pipeline.config"))
        )

    @unittest.skipIf(*gpu_unavailable)
    def test_rank_dlrm_hstu_train_eval_export(self):
        self.success = utils.test_train_eval(
            "tzrec/tests/configs/dlrm_hstu_kuairand_1k.config", self.test_dir
        )
        if self.success:
            self.success = utils.test_eval(
                os.path.join(self.test_dir, "pipeline.config"), self.test_dir
            )
        if self.success:
            self.success = utils.test_export(
                os.path.join(self.test_dir, "pipeline.config"), self.test_dir
            )
        self.assertTrue(
            os.path.exists(os.path.join(self.test_dir, "export/scripted_model.pt"))
        )

<<<<<<< HEAD
    @unittest.skipIf(*gpu_unavailable)
    def test_multi_tower_din_with_dynamicemb_train_eval(self):
        self.success = utils.test_train_eval(
            "tzrec/tests/configs/multi_tower_din_fg_dynamicemb_mock.config",
            self.test_dir,
            user_id="user_id",
            item_id="item_id",
        )
        if self.success:
            self.success = utils.test_eval(
                os.path.join(self.test_dir, "pipeline.config"), self.test_dir
            )
        if self.success:
            self.success = utils.test_export(
                os.path.join(self.test_dir, "pipeline.config"), self.test_dir
            )

    @unittest.skipIf(*gpu_unavailable)
=======
    @unittest.skipIf(
        gpu_unavailable[0] or not trt_utils.has_tensorrt, "tensorrt not available."
    )
>>>>>>> b80a3e8b
    def test_multi_tower_with_fg_train_eval_export_trt(self):
        self._test_rank_with_fg_trt(
            "tzrec/tests/configs/multi_tower_din_trt_fg_mock.config",
            predict_columns=["user_id", "item_id", "clk", "probs"],
        )

    @unittest.skipIf(
        gpu_unavailable[0] or not trt_utils.has_tensorrt, "tensorrt not available."
    )
    def test_multi_tower_zch_with_fg_train_eval_export_trt(self):
        self._test_rank_with_fg_trt(
            "tzrec/tests/configs/multi_tower_din_zch_trt_fg_mock.config",
            predict_columns=["user_id", "item_id", "clk", "probs"],
        )


if __name__ == "__main__":
    unittest.main()<|MERGE_RESOLUTION|>--- conflicted
+++ resolved
@@ -22,7 +22,7 @@
 from tzrec.constant import Mode
 from tzrec.main import _create_features, _get_dataloader
 from tzrec.tests import utils
-from tzrec.utils import checkpoint_util, config_util
+from tzrec.utils import checkpoint_util, config_util, dynamicemb_util
 from tzrec.utils.test_util import dfs_are_close, gpu_unavailable
 
 
@@ -844,8 +844,10 @@
             os.path.exists(os.path.join(self.test_dir, "export/scripted_model.pt"))
         )
 
-<<<<<<< HEAD
-    @unittest.skipIf(*gpu_unavailable)
+    @unittest.skipIf(
+        gpu_unavailable[0] or not dynamicemb_util.has_dynamicemb,
+        "dynamicemb not available.",
+    )
     def test_multi_tower_din_with_dynamicemb_train_eval(self):
         self.success = utils.test_train_eval(
             "tzrec/tests/configs/multi_tower_din_fg_dynamicemb_mock.config",
@@ -862,12 +864,9 @@
                 os.path.join(self.test_dir, "pipeline.config"), self.test_dir
             )
 
-    @unittest.skipIf(*gpu_unavailable)
-=======
     @unittest.skipIf(
         gpu_unavailable[0] or not trt_utils.has_tensorrt, "tensorrt not available."
     )
->>>>>>> b80a3e8b
     def test_multi_tower_with_fg_train_eval_export_trt(self):
         self._test_rank_with_fg_trt(
             "tzrec/tests/configs/multi_tower_din_trt_fg_mock.config",
