--- conflicted
+++ resolved
@@ -10,11 +10,7 @@
 # limitations under the License.
 
 from collections import OrderedDict, defaultdict
-<<<<<<< HEAD
-from typing import Dict, List, NamedTuple, Optional, Union
-=======
 from typing import Dict, List, NamedTuple, Optional, Tuple, Union
->>>>>>> 5a198ada
 
 import torch
 from torch import nn
@@ -45,12 +41,9 @@
 from tzrec.protos.model_pb2 import FeatureGroupConfig, SeqGroupConfig
 from tzrec.utils.fx_util import fx_int_item
 
-<<<<<<< HEAD
-=======
 EMPTY_KJT = KeyedJaggedTensor.empty()
 
 
->>>>>>> 5a198ada
 torch.fx.wrap(fx_int_item)
 
 
@@ -77,11 +70,7 @@
 
 
 @torch.fx.wrap
-<<<<<<< HEAD
-def _merge_list_of_dict_of_jt_odict(
-=======
 def _merge_list_of_dict_of_jt_dict(
->>>>>>> 5a198ada
     list_of_dict_of_jt_odict: List[Dict[str, Dict[str, JaggedTensor]]],
 ) -> Dict[str, Dict[str, JaggedTensor]]:
     result: Dict[str, Dict[str, JaggedTensor]] = {}
@@ -134,29 +123,18 @@
     )
 
 
-<<<<<<< HEAD
 @torch.fx.wrap
-def _cast_away_kjt_optional(arg: Optional[KeyedJaggedTensor]) -> KeyedJaggedTensor:
-    assert arg is not None
-    return arg
-
-
-@torch.fx.wrap
-def _cast_away_kt_optional(arg: Optional[KeyedTensor]) -> KeyedTensor:
-    assert arg is not None
-    return arg
-
-
-@torch.fx.wrap
-def _cast_away_jt_dict_optional(
-    arg: Optional[Dict[str, JaggedTensor]],
-) -> Dict[str, JaggedTensor]:
-    assert arg is not None
-    return arg
-
-
-=======
->>>>>>> 5a198ada
+def _dense_to_jt(t: torch.Tensor) -> JaggedTensor:
+    return JaggedTensor(
+        values=t,
+        lengths=torch.ones(
+            t.shape[0],
+            dtype=torch.int64,
+            device=t.device,
+        ),
+    )
+
+
 class EmbeddingGroup(nn.Module):
     """Applies embedding lookup transformation for feature group.
 
@@ -1028,11 +1006,7 @@
                 )
             )
 
-<<<<<<< HEAD
-        result = _merge_list_of_dict_of_jt_odict(result_dicts)
-=======
         result = _merge_list_of_dict_of_jt_dict(result_dicts)
->>>>>>> 5a198ada
         return result
 
 
@@ -1282,17 +1256,10 @@
         sequence_mulval_lengths: KeyedJaggedTensor,
         sparse_feature_user: KeyedJaggedTensor,
         sequence_mulval_lengths_user: KeyedJaggedTensor,
-<<<<<<< HEAD
-    ):
-        sparse_jt_dict_list = []
-        seq_mulval_length_jt_dict_list = []
-        dense_t_dict = {}
-=======
     ) -> Tuple[Dict[str, JaggedTensor], Dict[str, torch.Tensor]]:
         sparse_jt_dict_list: List[Dict[str, JaggedTensor]] = []
         seq_mulval_length_jt_dict_list: List[Dict[str, JaggedTensor]] = []
         dense_t_dict: Dict[str, torch.Tensor] = {}
->>>>>>> 5a198ada
 
         if self.has_sparse:
             for ec in self.ec_list:
@@ -1326,11 +1293,7 @@
         if self.has_dense:
             dense_t_dict = dense_feature.to_dict()
 
-<<<<<<< HEAD
-        seq_jt_dict = {}
-=======
         seq_jt_dict: Dict[str, JaggedTensor] = {}
->>>>>>> 5a198ada
         for _, v in self._group_to_shared_sequence.items():
             for info in v:
                 if info.name in seq_jt_dict:
@@ -1344,34 +1307,21 @@
                     length_jt = seq_mulval_length_jt_dict[info.raw_name]
                     # length_jt.values is sequence key_lengths
                     # length_jt.lengths is sequence seq_lengths
-<<<<<<< HEAD
-                    key_lengths = length_jt.values()
-                    if info.pooling == "mean":
-                        key_lengths = key_lengths.clamp(min=1)
-                    jt_values = torch.segment_reduce(
-                        jt.values(), info.pooling, lengths=key_lengths
-                    )
-=======
                     jt_values = torch.segment_reduce(
                         jt.values(), info.pooling, lengths=length_jt.values()
                     )
                     if info.pooling == "mean":
                         jt_values = torch.nan_to_num(jt_values, nan=0.0)
->>>>>>> 5a198ada
                     jt = JaggedTensor(
                         values=jt_values,
                         lengths=length_jt.lengths(),
                     )
                 seq_jt_dict[info.name] = jt
 
-<<<<<<< HEAD
-        jt_dict = _merge_list_of_jt_dict([sparse_jt_dict, seq_jt_dict])
-=======
         if len(seq_jt_dict) > 0:
             jt_dict = _merge_list_of_jt_dict([sparse_jt_dict, seq_jt_dict])
         else:
             jt_dict = sparse_jt_dict
->>>>>>> 5a198ada
 
         return jt_dict, dense_t_dict
 
@@ -1480,17 +1430,10 @@
 
     def jagged_forward(
         self,
-<<<<<<< HEAD
-        sparse_feature: KeyedTensor,
-        dense_feature: KeyedTensor,
-        sequence_dense_features: KeyedTensor,
-        sequence_mulval_lengths: KeyedTensor,
-=======
         sparse_feature: KeyedJaggedTensor,
         dense_feature: KeyedTensor,
         sequence_dense_features: Dict[str, JaggedTensor],
         sequence_mulval_lengths: KeyedJaggedTensor,
->>>>>>> 5a198ada
     ) -> Dict[str, OrderedDict[str, JaggedTensor]]:
         """Forward the module.
 
@@ -1513,24 +1456,15 @@
             dense_feature,
             sequence_dense_features,
             sequence_mulval_lengths,
-<<<<<<< HEAD
-            None,
-            None,
-=======
             EMPTY_KJT,
             EMPTY_KJT,
->>>>>>> 5a198ada
         )
 
         results = {}
         for group_name, v in self._group_to_shared_feature.items():
             group_result = OrderedDict()
             for info in v:
-<<<<<<< HEAD
-                if info.is_sparse:
-=======
                 if info.is_sparse or info.is_sequence:
->>>>>>> 5a198ada
                     jt = jt_dict[info.name]
                 else:
                     jt = _dense_to_jt(dense_t_dict[info.name])
