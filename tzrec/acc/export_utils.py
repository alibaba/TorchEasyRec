--- conflicted
+++ resolved
@@ -52,8 +52,6 @@
     return result
 
 
-<<<<<<< HEAD
-=======
 def get_max_export_batch_size() -> int:
     """Get max export batch size.
 
@@ -67,7 +65,6 @@
     return batch_size
 
 
->>>>>>> cc47b460
 def export_pm(
     model: nn.Module, data: Dict[str, torch.Tensor], save_dir: str
 ) -> Tuple[torch.export.ExportedProgram, Dict[str, torch.Tensor]]:
@@ -87,9 +84,6 @@
         f.write(gm.code)
     gm = gm.cuda()
 
-<<<<<<< HEAD
-    batch = Dim("batch", max=499999999)
-=======
     # get dense keys list
     dense_keys_list = []
     for _, keys in model._data_parser.dense_keys.items():
@@ -97,7 +91,6 @@
 
     batch = Dim("batch", min=1)
     batch_tile = Dim("batch_tile", min=1)
->>>>>>> cc47b460
     dynamic_shapes = {}
     for key in data:
         if key == "hard_neg_indices":
