--- conflicted
+++ resolved
@@ -30,10 +30,7 @@
                  dpkg -i cuda-keyring_1.1-1_all.deb && \
                  apt-get update && \
                  apt-get install -y cuda-toolkit-12-6 cuda-compat-12-6 && \
-<<<<<<< HEAD
-=======
                  rm -f /usr/local/cuda && \
->>>>>>> 644207a8
                  rm -rf /var/lib/apt/lists/* ;; \
     esac
 RUN case ${DEVICE} in \
