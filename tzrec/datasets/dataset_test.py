# Copyright (c) 2024, Alibaba Group;
# Licensed under the Apache License, Version 2.0 (the "License");
# you may not use this file except in compliance with the License.
# You may obtain a copy of the License at
#    http://www.apache.org/licenses/LICENSE-2.0
# Unless required by applicable law or agreed to in writing, software
# distributed under the License is distributed on an "AS IS" BASIS,
# WITHOUT WARRANTIES OR CONDITIONS OF ANY KIND, either express or implied.
# See the License for the specific language governing permissions and
# limitations under the License.


import math
import tempfile
import unittest
from typing import Any, Dict, Iterator, List, Optional

import numpy as np
import pyarrow as pa
import pyarrow.compute as pc
from graphlearn.python.nn.pytorch.data import utils
from parameterized import parameterized
from torch.utils.data import DataLoader

from tzrec.constant import Mode
from tzrec.datasets.dataset import BaseDataset, BaseReader
from tzrec.datasets.utils import (
    BASE_DATA_GROUP,
    NEG_DATA_GROUP,
    process_hstu_neg_sample,
    process_hstu_seq_data,
)
from tzrec.features.feature import BaseFeature, create_features
from tzrec.protos import data_pb2, feature_pb2, sampler_pb2


class _TestReader(BaseReader):
    def __init__(
        self,
        input_path: str,
        batch_size: int,
        selected_cols: Optional[List[str]] = None,
        input_fields: Optional[List[pa.Field]] = None,
    ) -> None:
        super().__init__(input_path, batch_size, selected_cols)
        self.input_fields = input_fields or []

    def to_batches(
        self, worker_id: int = 0, num_workers: int = 1
    ) -> Iterator[Dict[str, pa.Array]]:
        for _ in range(100):
            input_data = {}
            for f in self.input_fields:
                if f.type == pa.int32():
                    data = np.random.randint(
                        100, size=(self._batch_size,), dtype=np.int32
                    )
                elif f.type == pa.int64():
                    data = np.random.randint(
                        100, size=(self._batch_size,), dtype=np.int64
                    )
                elif f.type == pa.float32():
                    data = np.random.rand(self._batch_size).astype(np.float32)
                elif f.type == pa.float64():
                    data = np.random.rand(self._batch_size)
                elif f.type == pa.string():
                    data = np.random.randint(100, size=(self._batch_size,)).astype(
                        np.str_
                    )
                elif f.type == pa.string():
                    data = np.random.randint(100, size=(self._batch_size,)).astype(
                        np.str_
                    )
                elif pa.types.is_list(f.type):
                    if f.type.value_type == pa.string():
                        data = [
                            [str(np.random.randint(100)) for _ in range(2)]
                            for _ in range(self._batch_size)
                        ]
                    else:
                        raise ValueError(f"Unsupported list type: {f.type}")

                elif pa.types.is_list(f.type) and pa.types.is_list(f.type.value_type):
                    if f.type.value_type.value_type == pa.string():
                        data = [
                            [
                                [str(np.random.randint(100)) for _ in range(2)],
                                [str(np.random.randint(100)) for _ in range(2)],
                            ]
                            for _ in range(self._batch_size)
                        ]
                    else:
                        raise ValueError(f"Unsupported nested list type: {f.type}")
                else:
                    raise ValueError(f"Unknown input_type {f.type}")

                input_data[f.name] = pa.array(data)
            yield input_data


class _TestDataset(BaseDataset):
    def __init__(
        self,
        data_config: data_pb2.DataConfig,
        features: List[BaseFeature],
        input_path: str,
        input_fields: Optional[List[pa.Field]] = None,
        **kwargs: Any,
    ) -> None:
        super().__init__(data_config, features, input_path, **kwargs)
        self._input_fields = input_fields
        self._reader = _TestReader(
            input_path,
            self._batch_size,
            list(self._selected_input_names),
            self.input_fields,
        )


class DatasetTest(unittest.TestCase):
    def setUp(self):
        self._temp_files = []

    def tearDown(self):
        for f in self._temp_files:
            f.close()
        utils.SERVER_LAUNCHED = False
        del utils.STATS_DICT
        utils.STATS_DICT = []

    @parameterized.expand([[False], [True]])
    def test_dataset(self, need_shuffle):
        input_fields = [
            pa.field(name="int_a", type=pa.int64()),
            pa.field(name="float_b", type=pa.float64()),
            pa.field(name="str_c", type=pa.string()),
            pa.field(name="label", type=pa.int32()),
        ]
        feature_cfgs = [
            feature_pb2.FeatureConfig(
                id_feature=feature_pb2.IdFeature(feature_name="int_a")
            ),
            feature_pb2.FeatureConfig(
                id_feature=feature_pb2.IdFeature(feature_name="str_c")
            ),
            feature_pb2.FeatureConfig(
                raw_feature=feature_pb2.RawFeature(feature_name="float_b")
            ),
        ]
        features = create_features(feature_cfgs)

        dataloader = DataLoader(
            dataset=_TestDataset(
                data_config=data_pb2.DataConfig(
                    batch_size=4,
                    dataset_type=data_pb2.DatasetType.OdpsDataset,
                    fg_mode=data_pb2.FgMode.FG_NONE,
                    label_fields=["label"],
                    shuffle=need_shuffle,
                ),
                features=features,
                input_path="",
                input_fields=input_fields,
                mode=Mode.TRAIN,
            ),
            batch_size=None,
            num_workers=2,
            pin_memory=True,
            collate_fn=lambda x: x,
        )
        iterator = iter(dataloader)
        batch = next(iterator)
        self.assertEqual(batch.dense_features[BASE_DATA_GROUP].keys(), ["float_b"])
        self.assertEqual(batch.dense_features[BASE_DATA_GROUP].values().size(), (4, 1))
        self.assertEqual(
            batch.sparse_features[BASE_DATA_GROUP].keys(), ["int_a", "str_c"]
        )
        self.assertEqual(batch.sparse_features[BASE_DATA_GROUP].values().size(), (8,))
        self.assertEqual(batch.sparse_features[BASE_DATA_GROUP].lengths().size(), (8,))
        self.assertEqual(batch.labels["label"].size(), (4,))

    @parameterized.expand([[False], [True]])
    def test_dataset_with_sampler(self, force_base_data_group):
        f = tempfile.NamedTemporaryFile("w")
        self._temp_files.append(f)
        f.write("id:int64\tweight:float\tattrs:string\n")
        for i in range(100):
            f.write(f"{i}\t{1}\t{i}:{i + 1000}:{i + 2000}\n")
        f.flush()

        input_fields = [
            pa.field(name="int_a", type=pa.int64()),
            pa.field(name="float_b", type=pa.float64()),
            pa.field(name="str_c", type=pa.string()),
            pa.field(name="int_d", type=pa.int64()),
            pa.field(name="float_d", type=pa.float64()),
            pa.field(name="label", type=pa.int32()),
        ]
        feature_cfgs = [
            feature_pb2.FeatureConfig(
                id_feature=feature_pb2.IdFeature(feature_name="int_a")
            ),
            feature_pb2.FeatureConfig(
                id_feature=feature_pb2.IdFeature(feature_name="str_c")
            ),
            feature_pb2.FeatureConfig(
                raw_feature=feature_pb2.RawFeature(feature_name="float_b")
            ),
            feature_pb2.FeatureConfig(
                id_feature=feature_pb2.IdFeature(feature_name="int_d")
            ),
            feature_pb2.FeatureConfig(
                raw_feature=feature_pb2.RawFeature(feature_name="float_d")
            ),
        ]
        features = create_features(
            feature_cfgs,
            neg_fields=["int_a", "float_b", "str_c"],
            force_base_data_group=force_base_data_group,
        )

        dataset = _TestDataset(
            data_config=data_pb2.DataConfig(
                batch_size=4,
                dataset_type=data_pb2.DatasetType.OdpsDataset,
                fg_mode=data_pb2.FgMode.FG_NONE,
                label_fields=["label"],
                negative_sampler=sampler_pb2.NegativeSampler(
                    input_path=f.name,
                    num_sample=8,
                    attr_fields=["int_a", "float_b", "str_c"],
                    item_id_field="int_a",
                ),
                force_base_data_group=force_base_data_group,
            ),
            features=features,
            input_path="",
            input_fields=input_fields,
        )
        dataset.launch_sampler_cluster(2)
        dataloader = DataLoader(
            dataset=dataset,
            batch_size=None,
            num_workers=2,
            pin_memory=True,
            collate_fn=lambda x: x,
        )
        iterator = iter(dataloader)
        batch = next(iterator)
        if not force_base_data_group:
            self.assertEqual(batch.dense_features[BASE_DATA_GROUP].keys(), ["float_d"])
            self.assertEqual(
                batch.dense_features[BASE_DATA_GROUP].values().size(), (4, 1)
            )
            self.assertEqual(batch.sparse_features[BASE_DATA_GROUP].keys(), ["int_d"])
            self.assertEqual(
                batch.sparse_features[BASE_DATA_GROUP].values().size(), (4,)
            )
            self.assertEqual(
                batch.sparse_features[BASE_DATA_GROUP].lengths().size(), (4,)
            )
            self.assertEqual(batch.dense_features[NEG_DATA_GROUP].keys(), ["float_b"])
            self.assertEqual(
                batch.dense_features[NEG_DATA_GROUP].values().size(), (12, 1)
            )
            self.assertEqual(
                batch.sparse_features[NEG_DATA_GROUP].keys(), ["int_a", "str_c"]
            )
            self.assertEqual(
                batch.sparse_features[NEG_DATA_GROUP].values().size(), (24,)
            )
            self.assertEqual(
                batch.sparse_features[NEG_DATA_GROUP].lengths().size(), (24,)
            )
        else:
            self.assertEqual(
                batch.dense_features[BASE_DATA_GROUP].keys(), ["float_b", "float_d"]
            )
            self.assertEqual(
                batch.dense_features[BASE_DATA_GROUP].values().size(), (12, 2)
            )
            self.assertEqual(
                batch.sparse_features[BASE_DATA_GROUP].keys(),
                ["int_a", "str_c", "int_d"],
            )
            self.assertEqual(
                batch.sparse_features[BASE_DATA_GROUP].values().size(), (28,)
            )
            self.assertEqual(
                batch.sparse_features[BASE_DATA_GROUP].lengths().size(), (36,)
            )
        self.assertEqual(batch.labels["label"].size(), (4,))

    def test_dataset_with_sample_mask(self):
        input_fields = [
            pa.field(name="int_a", type=pa.int64()),
            pa.field(name="float_b", type=pa.float64()),
            pa.field(name="str_c", type=pa.string()),
            pa.field(name="label", type=pa.int32()),
        ]
        feature_cfgs = [
            feature_pb2.FeatureConfig(
                id_feature=feature_pb2.IdFeature(
                    feature_name="int_a", use_mask=True, fg_encoded_default_value=""
                )
            ),
            feature_pb2.FeatureConfig(
                id_feature=feature_pb2.IdFeature(feature_name="str_c")
            ),
            feature_pb2.FeatureConfig(
                raw_feature=feature_pb2.RawFeature(feature_name="float_b")
            ),
        ]
        features = create_features(feature_cfgs)

        dataloader = DataLoader(
            dataset=_TestDataset(
                data_config=data_pb2.DataConfig(
                    batch_size=32,
                    dataset_type=data_pb2.DatasetType.OdpsDataset,
                    fg_mode=data_pb2.FgMode.FG_NONE,
                    label_fields=["label"],
                    sample_mask_prob=0.4,
                ),
                features=features,
                input_path="",
                mode=Mode.TRAIN,
                input_fields=input_fields,
            ),
            batch_size=None,
            num_workers=2,
            pin_memory=True,
            collate_fn=lambda x: x,
        )
        iterator = iter(dataloader)
        batch = next(iterator)
        data_dict = batch.to_dict()
        self.assertLess(len(data_dict["int_a.values"]), 32)
        self.assertEqual(len(data_dict["float_b.values"]), 32)

    def test_dataset_with_neg_sample_mask(self):
        f = tempfile.NamedTemporaryFile("w")
        self._temp_files.append(f)
        f.write("id:int64\tweight:float\tattrs:string\n")
        for i in range(100):
            f.write(f"{i}\t{1}\t{i}:{i + 1000}:{i + 2000}\n")
        f.flush()

        input_fields = [
            pa.field(name="item_id", type=pa.int64()),
            pa.field(name="int_a", type=pa.int64()),
            pa.field(name="float_b", type=pa.float64()),
            pa.field(name="str_c", type=pa.string()),
            pa.field(name="int_d", type=pa.int64()),
            pa.field(name="float_d", type=pa.float64()),
            pa.field(name="label", type=pa.int32()),
        ]
        feature_cfgs = [
            feature_pb2.FeatureConfig(
                id_feature=feature_pb2.IdFeature(feature_name="int_a")
            ),
            feature_pb2.FeatureConfig(
                id_feature=feature_pb2.IdFeature(
                    feature_name="str_c", use_mask=True, fg_encoded_default_value=""
                )
            ),
            feature_pb2.FeatureConfig(
                raw_feature=feature_pb2.RawFeature(feature_name="float_b")
            ),
            feature_pb2.FeatureConfig(
                id_feature=feature_pb2.IdFeature(feature_name="int_d")
            ),
            feature_pb2.FeatureConfig(
                raw_feature=feature_pb2.RawFeature(feature_name="float_d")
            ),
        ]
        features = create_features(
            feature_cfgs, neg_fields=["int_a", "float_b", "str_c"]
        )

        dataset = _TestDataset(
            data_config=data_pb2.DataConfig(
                batch_size=32,
                dataset_type=data_pb2.DatasetType.OdpsDataset,
                fg_mode=data_pb2.FgMode.FG_NONE,
                label_fields=["label"],
                negative_sample_mask_prob=0.4,
                negative_sampler=sampler_pb2.NegativeSampler(
                    input_path=f.name,
                    num_sample=32,
                    attr_fields=["int_a", "float_b", "str_c"],
                    item_id_field="item_id",
                ),
            ),
            features=features,
            input_path="",
            mode=Mode.TRAIN,
            input_fields=input_fields,
        )
        self.assertEqual(
            sorted(list(dataset._selected_input_names)),
            ["float_b", "float_d", "int_a", "int_d", "item_id", "label", "str_c"],
        )
        dataset.launch_sampler_cluster(2)
        dataloader = DataLoader(
            dataset=dataset,
            batch_size=None,
            num_workers=2,
            pin_memory=True,
            collate_fn=lambda x: x,
        )
        iterator = iter(dataloader)
        batch = next(iterator)
        data_dict = batch.to_dict()
        self.assertLess(len(data_dict["str_c.values"]), 64)
        self.assertGreater(len(data_dict["str_c.values"]), 32)
        self.assertEqual(len(data_dict["float_b.values"]), 64)

    @parameterized.expand([[True], [False]])
    def test_dataset_predict_mode(self, debug_level):
        input_fields = [
            pa.field(name="int_a", type=pa.int64()),
            pa.field(name="float_b", type=pa.float64()),
            pa.field(name="str_c", type=pa.string()),
            pa.field(name="label", type=pa.int32()),
        ]
        feature_cfgs = [
            feature_pb2.FeatureConfig(
                id_feature=feature_pb2.IdFeature(feature_name="int_a")
            ),
            feature_pb2.FeatureConfig(
                id_feature=feature_pb2.IdFeature(feature_name="str_c")
            ),
            feature_pb2.FeatureConfig(
                raw_feature=feature_pb2.RawFeature(feature_name="float_b")
            ),
        ]
        features = create_features(feature_cfgs)

        dataloader = DataLoader(
            dataset=_TestDataset(
                data_config=data_pb2.DataConfig(
                    batch_size=4,
                    dataset_type=data_pb2.DatasetType.OdpsDataset,
                    fg_mode=data_pb2.FgMode.FG_NONE,
                    label_fields=[],
                ),
                features=features,
                input_path="",
                reserved_columns=["label"],
                mode=Mode.PREDICT,
                input_fields=input_fields,
                debug_level=debug_level,
            ),
            batch_size=None,
            num_workers=2,
            pin_memory=True,
            collate_fn=lambda x: x,
        )
        iterator = iter(dataloader)
        batch = next(iterator)
        if debug_level > 0:
            self.assertEqual(
                list(batch.reserves.get().column_names), ["label", "__features__"]
            )
        else:
            self.assertEqual(list(batch.reserves.get().column_names), ["label"])

    def test_dataset_with_tdm_sampler_and_remain_ratio(self):
        node = tempfile.NamedTemporaryFile("w")
        self._temp_files.append(node)
        node.write("id:int64\tweight:float\tattrs:string\n")
        for i in range(63):
            node.write(f"{i}\t{1}\t{int(math.log(i + 1, 2))}:{i}:{i + 1000}:{i * 2}\n")
        node.flush()

        def _ancestor(code):
            ancs = []
            while True:
                code = int((code - 1) / 2)
                if code <= 0:
                    break
                ancs.append(code)
            return ancs

        edge = tempfile.NamedTemporaryFile("w")
        self._temp_files.append(edge)
        edge.write("src_id:int64\tdst_id:int\tweight:float\n")
        for i in range(31, 63):
            for ancestor in _ancestor(i):
                edge.write(f"{i}\t{ancestor}\t{1.0}\n")
        edge.flush()

        def _childern(code):
            return [2 * code + 1, 2 * code + 2]

        predict_edge = tempfile.NamedTemporaryFile("w")
        self._temp_files.append(predict_edge)
        predict_edge.write("src_id:int64\tdst_id:int\tweight:float\n")
        for i in range(7, 15):
            predict_edge.write(f"0\t{i}\t{1}\n")
        for i in range(7, 31):
            for child in _childern(i):
                predict_edge.write(f"{i}\t{child}\t{1}\n")
        predict_edge.flush()

        input_fields = [
            pa.field(name="int_a", type=pa.int64()),
            pa.field(name="float_b", type=pa.float64()),
            pa.field(name="str_c", type=pa.string()),
            pa.field(name="int_d", type=pa.int64()),
            pa.field(name="float_d", type=pa.float64()),
            pa.field(name="label", type=pa.int32()),
        ]
        feature_cfgs = [
            feature_pb2.FeatureConfig(
                id_feature=feature_pb2.IdFeature(feature_name="int_a")
            ),
            feature_pb2.FeatureConfig(
                id_feature=feature_pb2.IdFeature(feature_name="str_c")
            ),
            feature_pb2.FeatureConfig(
                raw_feature=feature_pb2.RawFeature(feature_name="float_b")
            ),
            feature_pb2.FeatureConfig(
                id_feature=feature_pb2.IdFeature(feature_name="int_d")
            ),
            feature_pb2.FeatureConfig(
                raw_feature=feature_pb2.RawFeature(feature_name="float_d")
            ),
        ]
        features = create_features(feature_cfgs)

        dataset = _TestDataset(
            data_config=data_pb2.DataConfig(
                batch_size=4,
                dataset_type=data_pb2.DatasetType.OdpsDataset,
                fg_mode=data_pb2.FgMode.FG_NONE,
                label_fields=["label"],
                tdm_sampler=sampler_pb2.TDMSampler(
                    item_input_path=node.name,
                    edge_input_path=edge.name,
                    predict_edge_input_path=predict_edge.name,
                    attr_fields=["tree_level", "int_a", "float_b", "str_c"],
                    item_id_field="int_a",
                    layer_num_sample=[0, 1, 1, 1, 1, 5],
                    field_delimiter=",",
                    remain_ratio=0.4,
                    probability_type="UNIFORM",
                ),
            ),
            features=features,
            input_path="",
            input_fields=input_fields,
        )

        dataset.launch_sampler_cluster(2)
        dataloader = DataLoader(
            dataset=dataset,
            batch_size=None,
            num_workers=2,
            pin_memory=True,
            collate_fn=lambda x: x,
        )

        iterator = iter(dataloader)
        batch = next(iterator)
        self.assertEqual(
            batch.dense_features[BASE_DATA_GROUP].keys(), ["float_b", "float_d"]
        )
        self.assertEqual(batch.dense_features[BASE_DATA_GROUP].values().size(), (40, 2))
        self.assertEqual(
            batch.sparse_features[BASE_DATA_GROUP].keys(),
            ["int_a", "str_c", "int_d"],
        )
        self.assertEqual(batch.sparse_features[BASE_DATA_GROUP].values().size(), (120,))
        self.assertEqual(
            batch.sparse_features[BASE_DATA_GROUP].lengths().size(), (120,)
        )
        self.assertEqual(batch.labels["label"].size(), (40,))

<<<<<<< HEAD
    def test_process_hstu_seq_data(self):
        """Test processing sequence data for HSTU match model."""
        input_data = {"sequence": pa.array(["1;2;3;4", "5;6;7;8", "9;10;11;12"])}

        split, slice_result, training_seq = process_hstu_seq_data(
            input_data=input_data, seq_attr="sequence", seq_str_delim=";"
        )

        # Verify results
        # Test original split sequences
        expected_split_values = [
            "1",
            "2",
            "3",
            "4",
            "5",
            "6",
            "7",
            "8",
            "9",
            "10",
            "11",
            "12",
        ]
        self.assertEqual(pc.list_flatten(split).to_pylist(), expected_split_values)

        # Test sliced sequences (target items)
        expected_slice_values = ["2", "3", "4", "6", "7", "8", "10", "11", "12"]
        self.assertEqual(slice_result.to_pylist(), expected_slice_values)

        # Test training sequences
        expected_training_seqs = ["1;2;3", "5;6;7", "9;10;11"]
        self.assertEqual(training_seq.to_pylist(), expected_training_seqs)

    def test_process_hstu_neg_sample(self):
        """Test processing negative samples for HSTU match model."""
        input_data = {"sequence": pa.array(["1;2;3", "4;5;6"])}
        neg_samples = pa.array(["101", "102", "103", "104", "105", "106"])

        result = process_hstu_neg_sample(
            input_data=input_data,
            v=neg_samples,
            neg_sample_num=2,
            seq_str_delim=";",
            seq_attr="sequence",
        )

        expected_results = [
            "1;101;102",
            "2;103;104",
            "3;105;106",
            "4;101;102",
            "5;103;104",
            "6;105;106",
        ]
        self.assertEqual(result.to_pylist(), expected_results)

    def test_process_hstu_neg_sample_with_different_delim(self):
        """Test negative sampling with different delimiter."""
        input_data = {"sequence": pa.array(["1|2|3", "4|5|6"])}

        neg_samples = pa.array(["101", "102", "103", "104", "105", "106"])

        result = process_hstu_neg_sample(
            input_data=input_data,
            v=neg_samples,
            neg_sample_num=2,
            seq_str_delim="|",
            seq_attr="sequence",
        )

        expected_results = [
            "1|101|102",
            "2|103|104",
            "3|105|106",
            "4|101|102",
            "5|103|104",
            "6|105|106",
        ]
        self.assertEqual(result.to_pylist(), expected_results)
=======
    def test_dataset_with_list_type_not_null(self):
        input_fields = [
            pa.field(name="int_a", type=pa.int64()),
            pa.field(name="float_b", type=pa.float64()),
            pa.field(name="str_c", type=pa.string()),
            pa.field(name="label", type=pa.int32()),
            pa.field(name="list_str_d", type=pa.list_(pa.string()), nullable=False),
            pa.field(
                name="list_list_str_e",
                type=pa.list_(pa.field("list_str_e", pa.string(), nullable=False)),
                nullable=False,
            ),
        ]
        feature_cfgs = [
            feature_pb2.FeatureConfig(
                id_feature=feature_pb2.IdFeature(feature_name="int_a")
            ),
            feature_pb2.FeatureConfig(
                id_feature=feature_pb2.IdFeature(feature_name="str_c")
            ),
            feature_pb2.FeatureConfig(
                raw_feature=feature_pb2.RawFeature(feature_name="float_b")
            ),
            feature_pb2.FeatureConfig(
                raw_feature=feature_pb2.RawFeature(feature_name="list_str_d")
            ),
            feature_pb2.FeatureConfig(
                raw_feature=feature_pb2.RawFeature(feature_name="list_list_str_e")
            ),
        ]
        features = create_features(feature_cfgs)

        dataloader = DataLoader(
            dataset=_TestDataset(
                data_config=data_pb2.DataConfig(
                    batch_size=4,
                    dataset_type=data_pb2.DatasetType.OdpsDataset,
                    fg_encoded=True,
                    label_fields=["label"],
                ),
                features=features,
                input_path="",
                input_fields=input_fields,
            ),
            batch_size=None,
            num_workers=2,
            pin_memory=True,
            collate_fn=lambda x: x,
        )
        iterator = iter(dataloader)
        batch = next(iterator)
        self.assertIn("list_str_d", batch.dense_features[BASE_DATA_GROUP].keys())
        self.assertEqual(
            batch.dense_features[BASE_DATA_GROUP]["list_str_d"].size(), (4, 1)
        )
        self.assertIn("list_list_str_e", batch.dense_features[BASE_DATA_GROUP].keys())
        self.assertEqual(
            batch.dense_features[BASE_DATA_GROUP]["list_list_str_e"].size(), (4, 1)
        )
>>>>>>> 2ef891cc


if __name__ == "__main__":
    unittest.main()<|MERGE_RESOLUTION|>--- conflicted
+++ resolved
@@ -579,7 +579,6 @@
         )
         self.assertEqual(batch.labels["label"].size(), (40,))
 
-<<<<<<< HEAD
     def test_process_hstu_seq_data(self):
         """Test processing sequence data for HSTU match model."""
         input_data = {"sequence": pa.array(["1;2;3;4", "5;6;7;8", "9;10;11;12"])}
@@ -660,7 +659,7 @@
             "6|105|106",
         ]
         self.assertEqual(result.to_pylist(), expected_results)
-=======
+
     def test_dataset_with_list_type_not_null(self):
         input_fields = [
             pa.field(name="int_a", type=pa.int64()),
@@ -720,7 +719,6 @@
         self.assertEqual(
             batch.dense_features[BASE_DATA_GROUP]["list_list_str_e"].size(), (4, 1)
         )
->>>>>>> 2ef891cc
 
 
 if __name__ == "__main__":
