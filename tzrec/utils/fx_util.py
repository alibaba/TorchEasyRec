# Copyright (c) 2024, Alibaba Group;
# Licensed under the Apache License, Version 2.0 (the "License");
# you may not use this file except in compliance with the License.
# You may obtain a copy of the License at
#    http://www.apache.org/licenses/LICENSE-2.0
# Unless required by applicable law or agreed to in writing, software
# distributed under the License is distributed on an "AS IS" BASIS,
# WITHOUT WARRANTIES OR CONDITIONS OF ANY KIND, either express or implied.
# See the License for the specific language governing permissions and
# limitations under the License.

from typing import Any, Callable, Dict, List, Optional, Union

import torch
from torchrec.fx import symbolic_trace as _symbolic_trace


def symbolic_trace(
    # pyre-ignore[24]
    root: Union[torch.nn.Module, Callable],
    concrete_args: Optional[Dict[str, Any]] = None,
    leaf_modules: Optional[List[str]] = None,
) -> torch.fx.GraphModule:
    """Symbolic tracing API.

    Given an `nn.Module` or function instance `root`, this function will return a
    `GraphModule` constructed by recording operations seen while tracing through `root`.

    `concrete_args` allows you to partially specialize your function, whether it's to
    remove control flow or data structures.

    Args:
        root (Union[torch.nn.Module, Callable]): Module or function to be traced and
            converted into a Graph representation.
        concrete_args (Optional[Dict[str, any]]): Inputs to be partially specialized
        leaf_modules (Optional[List[str]]): modules do not trace

    Returns:
        GraphModule: a Module created from the recorded operations from ``root``.
    """
    # ComputeJTDictToKJT could not be traced
    _leaf_modules = ["ComputeJTDictToKJT"]
    if leaf_modules:
        _leaf_modules.extend(leaf_modules)
    return _symbolic_trace(root, concrete_args, _leaf_modules)


@torch.fx.wrap
def fx_arange(len: int, device: torch.device) -> torch.Tensor:
    """Fx trace wrapper for arange."""
    return torch.arange(len, device=device)


@torch.fx.wrap
def fx_unwrap_optional_tensor(optional: Optional[torch.Tensor]) -> torch.Tensor:
    """Unwrap optional tensor for trace."""
    assert optional is not None, "Expected optional to be non-None Tensor"
    return optional


@torch.fx.wrap
def fx_int_item(x: torch.Tensor) -> int:
    """Fx trace wrapper for `int(x.item())`."""
    if not torch.jit.is_scripting() and torch.compiler.is_compiling():
        int_item = x.item()
<<<<<<< HEAD
        # Tell Dynamo this data-dependent value is in the range [0, 10**9)
        torch._check_is_size(int_item)
        torch._check(int_item < 10**9)
        torch._check(int_item > 0)
=======
        torch._check_is_size(int_item)
>>>>>>> 5429d338
    else:
        int_item = int(x.item())
    return int_item


@torch.fx.wrap
def fx_infer_max_len(
    lengths: torch.Tensor,
) -> int:
    """Fx trace wrapper for `int(engths.max().item())`."""
    if not torch.jit.is_scripting() and torch.compiler.is_compiling():
        # Tell Dynamo this data-dependent value is in the range [0, 10**9)
        max_len = lengths.max().item()
        torch._check_is_size(max_len)
        torch._check(max_len < 10**9)
        torch._check(max_len > 0)
    else:
        max_len = int(lengths.max().item())
    return max_len<|MERGE_RESOLUTION|>--- conflicted
+++ resolved
@@ -63,14 +63,7 @@
     """Fx trace wrapper for `int(x.item())`."""
     if not torch.jit.is_scripting() and torch.compiler.is_compiling():
         int_item = x.item()
-<<<<<<< HEAD
-        # Tell Dynamo this data-dependent value is in the range [0, 10**9)
         torch._check_is_size(int_item)
-        torch._check(int_item < 10**9)
-        torch._check(int_item > 0)
-=======
-        torch._check_is_size(int_item)
->>>>>>> 5429d338
     else:
         int_item = int(x.item())
     return int_item
