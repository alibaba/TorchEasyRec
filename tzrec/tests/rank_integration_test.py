# Copyright (c) 2024, Alibaba Group;
# Licensed under the Apache License, Version 2.0 (the "License");
# you may not use this file except in compliance with the License.
# You may obtain a copy of the License at
#    http://www.apache.org/licenses/LICENSE-2.0
# Unless required by applicable law or agreed to in writing, software
# distributed under the License is distributed on an "AS IS" BASIS,
# WITHOUT WARRANTIES OR CONDITIONS OF ANY KIND, either express or implied.
# See the License for the specific language governing permissions and
# limitations under the License.

import json
import os
import shutil
import tempfile
import unittest

import torch
from pyarrow import dataset as ds

from tzrec.constant import Mode
from tzrec.main import _create_features, _get_dataloader
from tzrec.tests import utils
from tzrec.utils import checkpoint_util, config_util
from tzrec.utils.test_util import dfs_are_close, gpu_unavailable


class RankIntegrationTest(unittest.TestCase):
    def setUp(self):
        self.success = False
        if not os.path.exists("./tmp"):
            os.makedirs("./tmp")
        self.test_dir = tempfile.mkdtemp(prefix="tzrec_", dir="./tmp")
        os.chmod(self.test_dir, 0o755)

    def tearDown(self):
        if self.success:
            if os.path.exists(self.test_dir):
                shutil.rmtree(self.test_dir)
        os.environ.pop("INPUT_TILE", None)

    def _test_rank_nofg(self, pipeline_config_path, reserved_columns, output_columns):
        self.success = utils.test_train_eval(pipeline_config_path, self.test_dir)
        if self.success:
            self.success = utils.test_eval(
                os.path.join(self.test_dir, "pipeline.config"), self.test_dir
            )
        if self.success:
            self.success = utils.test_export(
                os.path.join(self.test_dir, "pipeline.config"), self.test_dir
            )
        if self.success:
            self.success = utils.test_predict(
                scripted_model_path=os.path.join(self.test_dir, "export"),
                predict_input_path=os.path.join(self.test_dir, r"eval_data/\*.parquet"),
                predict_output_path=os.path.join(self.test_dir, "predict_result"),
                reserved_columns=reserved_columns,
                output_columns=output_columns,
                test_dir=self.test_dir,
            )
        self.assertTrue(self.success)
        self.assertTrue(
            os.path.exists(os.path.join(self.test_dir, "train/eval_result.txt"))
        )
        self.assertTrue(
            os.path.exists(os.path.join(self.test_dir, "export/scripted_model.pt"))
        )

<<<<<<< HEAD
    @unittest.skipIf(*gpu_unavailable)
    def test_aot_export(self):
        pipeline_config_path = "tzrec/tests/configs/multi_tower_din_fg_mock.config"
        self.success = utils.test_train_eval(
            pipeline_config_path, self.test_dir, user_id="user_id", item_id="item_id"
        )
        if self.success:
            self.success = utils.test_eval(
                os.path.join(self.test_dir, "pipeline.config"), self.test_dir
            )

        if self.success:
            self.success = utils.test_export(
                os.path.join(self.test_dir, "pipeline.config"),
                self.test_dir,
                env_str="ENABLE_AOT=1",
            )
        input_tile_dir = os.path.join(self.test_dir, "input_tile")
        input_tile_dir_emb = os.path.join(self.test_dir, "input_tile_emb")
        if self.success:
            self.success = utils.test_export(
                os.path.join(self.test_dir, "pipeline.config"),
                input_tile_dir,
                env_str="INPUT_TILE=2 ENABLE_AOT=1",
            )
        if self.success:
            self.success = utils.test_export(
                os.path.join(self.test_dir, "pipeline.config"),
                input_tile_dir_emb,
                env_str="INPUT_TILE=3 ENABLE_AOT=1",
            )
        self.assertTrue(self.success)
        self.assertTrue(
            os.path.exists(os.path.join(self.test_dir, "export/aoti_model.pt2"))
        )
        self.assertTrue(
            os.path.exists(os.path.join(input_tile_dir, "export/aoti_model.pt2"))
        )
        self.assertTrue(
            os.path.exists(os.path.join(input_tile_dir_emb, "export/aoti_model.pt2"))
        )

=======
>>>>>>> cc47b460
    def test_multi_tower_din_fg_encoded_train_eval_export(self):
        self._test_rank_nofg(
            "tzrec/tests/configs/multi_tower_din_mock.config",
            reserved_columns="clk",
            output_columns="probs",
        )

    def test_multi_tower_din_fg_encoded_train_eval_export_frozen_emb(self):
        self._test_rank_nofg(
            "tzrec/tests/configs/multi_tower_din_mock_frozen.config",
            reserved_columns="clk",
            output_columns="probs",
        )

    def test_dbmtl_has_sequence_fg_encoded_train_eval_export(self):
        self._test_rank_nofg(
            "tzrec/tests/configs/dbmtl_has_sequence_mock.config",
            reserved_columns="clk,buy",
            output_columns="probs_ctr,probs_cvr",
        )

    def test_dbmtl_has_sequence_fg_encoded_focal_loss_train_eval_export(self):
        self._test_rank_nofg(
            "tzrec/tests/configs/dbmtl_has_sequence_mock_focal_loss.config",
            reserved_columns="clk,buy",
            output_columns="probs_ctr,probs_cvr",
        )

    def test_multi_tower_din_fg_encoded_finetune(self):
        self.success = utils.test_train_eval(
            "tzrec/tests/configs/multi_tower_din_mock.config",
            os.path.join(self.test_dir, "1"),
        )
        if self.success:
            self.success = utils.test_train_eval(
                "tzrec/tests/configs/multi_tower_din_mock.config",
                os.path.join(self.test_dir, "2"),
                f"--fine_tune_checkpoint {os.path.join(self.test_dir, '1/train')}",
            )
        self.assertTrue(self.success)
        _, steps = checkpoint_util.latest_checkpoint(
            os.path.join(self.test_dir, "2/train")
        )
        self.assertGreater(steps, 5)

    def _test_rank_with_fg(self, pipeline_config_path, comp_cpu_gpu_pred_result=False):
        self.success = utils.test_train_eval(
            pipeline_config_path,
            self.test_dir,
            user_id="user_id",
            item_id="item_id",
        )
        if self.success:
            self.success = utils.test_eval(
                os.path.join(self.test_dir, "pipeline.config"), self.test_dir
            )
        if self.success:
            self.success = utils.test_export(
                os.path.join(self.test_dir, "pipeline.config"), self.test_dir
            )
        if self.success:
            self.success = utils.test_predict(
                scripted_model_path=os.path.join(self.test_dir, "export"),
                predict_input_path=os.path.join(self.test_dir, r"eval_data/\*.parquet"),
                predict_output_path=os.path.join(self.test_dir, "predict_result"),
                reserved_columns="user_id,item_id",
                output_columns="",
                test_dir=self.test_dir,
            )
        self.assertTrue(self.success)
        self.assertTrue(
            os.path.exists(os.path.join(self.test_dir, "train/eval_result.txt"))
        )
        self.assertTrue(
            os.path.exists(os.path.join(self.test_dir, "export/scripted_model.pt"))
        )
        if comp_cpu_gpu_pred_result and torch.cuda.is_available():
            pipeline_config = config_util.load_pipeline_config(
                os.path.join(self.test_dir, "pipeline.config")
            )
            features = _create_features(
                pipeline_config.feature_configs, pipeline_config.data_config
            )
            dataloader = _get_dataloader(
                pipeline_config.data_config,
                features,
                pipeline_config.train_input_path,
                mode=Mode.PREDICT,
            )
            iterator = iter(dataloader)
            data = next(iterator)
            device = "cpu"
            model_cpu = torch.jit.load(
                os.path.join(self.test_dir, "export/scripted_model.pt"),
                map_location=device,
            )
            result_cpu = model_cpu(data.to_dict(sparse_dtype=torch.int64))
            device = "cuda:0"
            model_gpu = torch.jit.load(
                os.path.join(self.test_dir, "export/scripted_model.pt"),
                map_location=device,
            )
            result_gpu = model_gpu(data.to_dict(sparse_dtype=torch.int64), device)
            for k, v in result_gpu.items():
                torch.testing.assert_close(
                    result_cpu[k].to(device), v, rtol=5e-3, atol=1e-5
                )

    def _test_rank_with_fg_quant(self, pipeline_config_path):
        self.success = utils.test_train_eval(
            pipeline_config_path,
            self.test_dir,
            user_id="user_id",
            item_id="item_id",
        )
        for quant_emb in ["FP32", "FP16", "INT8", "INT4", "INT2", "0"]:
            test_dir = os.path.join(self.test_dir, f"quant_{quant_emb.lower()}")
            if self.success:
                self.success = utils.test_export(
                    os.path.join(self.test_dir, "pipeline.config"),
                    test_dir,
                    env_str=f"QUANT_EMB={quant_emb} QUANT_EC_EMB={quant_emb}",
                )
            if self.success:
                self.success = utils.test_predict(
                    scripted_model_path=os.path.join(test_dir, "export"),
                    predict_input_path=os.path.join(
                        self.test_dir, r"eval_data/\*.parquet"
                    ),
                    predict_output_path=os.path.join(test_dir, "predict_result"),
                    reserved_columns="user_id,item_id",
                    output_columns="",
                    test_dir=test_dir,
                )
            self.assertTrue(self.success)
            self.assertTrue(
                os.path.exists(os.path.join(test_dir, "export/scripted_model.pt"))
            )

    def _test_rank_with_fg_input_tile(
        self,
        pipeline_config_path,
    ):
        self.success = utils.test_train_eval(
            pipeline_config_path,
            self.test_dir,
            user_id="user_id",
            item_id="item_id",
        )
        if self.success:
            self.success = utils.test_eval(
                os.path.join(self.test_dir, "pipeline.config"), self.test_dir
            )

        self.assertTrue(
            os.path.exists(os.path.join(self.test_dir, "train/eval_result.txt"))
        )

        no_quant_dir = os.path.join(self.test_dir, "no_quant")
        input_tile_dir = os.path.join(self.test_dir, "input_tile")
        input_tile_dir_emb = os.path.join(self.test_dir, "input_tile_emb")
        pred_output = os.path.join(self.test_dir, "predict_result")
        tile_pred_output = os.path.join(self.test_dir, "predict_result_tile")
        tile_pred_output_emb = os.path.join(self.test_dir, "predict_result_tile_emb")

        # export quant and no-input-tile
        if self.success:
            self.success = utils.test_export(
                os.path.join(self.test_dir, "pipeline.config"), self.test_dir
            )
        if self.success:
            self.success = utils.test_predict(
                scripted_model_path=os.path.join(self.test_dir, "export"),
                predict_input_path=os.path.join(self.test_dir, r"eval_data/\*.parquet"),
                predict_output_path=pred_output,
                reserved_columns="user_id,item_id,clk",
                output_columns="probs",
                test_dir=self.test_dir,
            )

        # export no-quant and no-input-tile
        if self.success:
            self.success = utils.test_export(
                os.path.join(self.test_dir, "pipeline.config"),
                no_quant_dir,
                env_str="QUANT_EMB=0",
            )

        # export quant and input-tile
        if self.success:
            self.success = utils.test_export(
                os.path.join(self.test_dir, "pipeline.config"),
                input_tile_dir,
                env_str="QUANT_EMB=1 INPUT_TILE=2",
            )

        # predict quant and input-tile
        if self.success:
            self.success = utils.test_predict(
                scripted_model_path=os.path.join(input_tile_dir, "export"),
                predict_input_path=os.path.join(self.test_dir, r"eval_data/\*.parquet"),
                predict_output_path=tile_pred_output,
                reserved_columns="user_id,item_id,clk",
                output_columns="probs",
                test_dir=input_tile_dir,
            )
            # compare INPUT_TILE and no INPUT_TILE result consistency
            df = ds.dataset(pred_output, format="parquet").to_table().to_pandas()
            df_t = ds.dataset(tile_pred_output, format="parquet").to_table().to_pandas()
            df = df.sort_values(by=list(df.columns)).reset_index(drop=True)
            df_t = df_t.sort_values(by=list(df_t.columns)).reset_index(drop=True)
            self.assertTrue(df.equals(df_t))

        # export quant and input-tile emb
        if self.success:
            self.success = utils.test_export(
                os.path.join(self.test_dir, "pipeline.config"),
                input_tile_dir_emb,
                env_str="QUANT_EMB=1 INPUT_TILE=3",
            )

        # predict quant and input-tile emb
        if self.success:
            self.success = utils.test_predict(
                scripted_model_path=os.path.join(input_tile_dir_emb, "export"),
                predict_input_path=os.path.join(self.test_dir, r"eval_data/\*.parquet"),
                predict_output_path=tile_pred_output_emb,
                reserved_columns="user_id,item_id,clk",
                output_columns="probs",
                test_dir=input_tile_dir_emb,
            )
            # compare INPUT_TILE and no INPUT_TILE result consistency
            df = ds.dataset(pred_output, format="parquet").to_table().to_pandas()
            df_t = (
                ds.dataset(tile_pred_output_emb, format="parquet")
                .to_table()
                .to_pandas()
            )
            df = df.sort_values(by=list(df.columns)).reset_index(drop=True)
            df_t = df_t.sort_values(by=list(df_t.columns)).reset_index(drop=True)
            self.assertTrue(df.equals(df_t))

        self.assertTrue(self.success)

        self.assertTrue(
            os.path.exists(os.path.join(self.test_dir, "export/scripted_model.pt"))
        )
        self.assertTrue(
            os.path.exists(os.path.join(no_quant_dir, "export/scripted_model.pt"))
        )
        self.assertTrue(
            os.path.exists(os.path.join(input_tile_dir, "export/scripted_model.pt"))
        )
        self.assertTrue(
            os.path.exists(os.path.join(input_tile_dir_emb, "export/scripted_model.pt"))
        )
        self.assertTrue(
            os.path.exists(os.path.join(input_tile_dir_emb, "export/model_acc.json"))
        )
        with open(os.path.join(input_tile_dir_emb, "export/model_acc.json")) as f:
            acc_cfg = json.load(f)
            self.assertEqual(acc_cfg["QUANT_EMB"], "1")
            self.assertEqual(acc_cfg["INPUT_TILE"], "3")

        if torch.cuda.is_available():
            pipeline_config = config_util.load_pipeline_config(
                os.path.join(self.test_dir, "pipeline.config")
            )
            features = _create_features(
                pipeline_config.feature_configs, pipeline_config.data_config
            )
            utils.create_predict_data(
                pipeline_config_path=os.path.join(self.test_dir, "pipeline.config"),
                batch_size=512,
                item_id="item_id",
                output_dir=os.path.join(self.test_dir, "predict"),
            )
            dataloader = _get_dataloader(
                pipeline_config.data_config,
                features,
                os.path.join(self.test_dir, "predict", "*.parquet"),
                mode=Mode.PREDICT,
            )

            os.environ["INPUT_TILE"] = "1"
            iterator = iter(dataloader)
            data = next(iterator)
            device = "cpu"

            # quant and no-input-tile
            model_cpu = torch.jit.load(
                os.path.join(self.test_dir, "export/scripted_model.pt"),
                map_location=device,
            )
            result_cpu = model_cpu(data.to_dict(sparse_dtype=torch.int64))
            device = "cuda:0"
            model_gpu = torch.jit.load(
                os.path.join(self.test_dir, "export/scripted_model.pt"),
                map_location=device,
            )
            result_gpu = model_gpu(data.to_dict(sparse_dtype=torch.int64), device)
            result_dict_json_path = os.path.join(self.test_dir, "result_gpu.json")
            utils.save_predict_result_json(result_gpu, result_dict_json_path)
            for k, v in result_gpu.items():
                torch.testing.assert_close(
                    result_cpu[k].to(device), v, rtol=5e-3, atol=1e-5
                )

            # no-quant and no-input-tile
            model_gpu_no_quant = torch.jit.load(
                os.path.join(self.test_dir, "no_quant/export/scripted_model.pt"),
                map_location=device,
            )
            result_gpu_no_quant = model_gpu_no_quant(
                data.to_dict(sparse_dtype=torch.int64), device
            )
            result_dict_json_path = os.path.join(
                self.test_dir, "result_gpu_no_quant.json"
            )
            utils.save_predict_result_json(result_gpu_no_quant, result_dict_json_path)

            # quant and input-tile
            model_gpu_input_tile = torch.jit.load(
                os.path.join(self.test_dir, "input_tile/export/scripted_model.pt"),
                map_location=device,
            )
            os.environ["INPUT_TILE"] = "2"
            dataloader = _get_dataloader(
                pipeline_config.data_config,
                features,
                os.path.join(self.test_dir, "predict", "*.parquet"),
                mode=Mode.PREDICT,
            )
            iterator_input_tile = iter(dataloader)
            data_input_tile = next(iterator_input_tile)
            result_gpu_input_tile = model_gpu_input_tile(
                data_input_tile.to(device=device).to_dict(sparse_dtype=torch.int64),
                device,
            )
            result_dict_json_path = os.path.join(
                self.test_dir, "result_gpu_input_tile.json"
            )
            utils.save_predict_result_json(result_gpu_input_tile, result_dict_json_path)

            # quant and input-tile emb
            model_gpu_input_tile_emb = torch.jit.load(
                os.path.join(self.test_dir, "input_tile_emb/export/scripted_model.pt"),
                map_location=device,
            )
            result_gpu_input_tile_emb = model_gpu_input_tile_emb(
                data_input_tile.to(device=device).to_dict(sparse_dtype=torch.int64),
                device,
            )

            # tile is all same sa no-tile
            for k, v in result_gpu.items():
                torch.testing.assert_close(result_gpu_input_tile[k].to(device), v)

            # tile emb is all same sa no-tile
            for k, v in result_gpu.items():
                torch.testing.assert_close(result_gpu_input_tile_emb[k].to(device), v)

            # tile is all same, the atol is because the quant
            for k, v in result_gpu_no_quant.items():
                torch.testing.assert_close(
                    result_gpu_input_tile[k].to(device), v, rtol=1e-4, atol=1e-4
                )

    def _test_rank_with_fg_aot_input_tile(self, pipeline_config_path):
        self.success = utils.test_train_eval(
            pipeline_config_path, self.test_dir, user_id="user_id", item_id="item_id"
        )
        if self.success:
            self.success = utils.test_eval(
                os.path.join(self.test_dir, "pipeline.config"), self.test_dir
            )

        input_tile_dir = os.path.join(self.test_dir, "input_tile")
        input_tile_dir_emb = os.path.join(self.test_dir, "input_tile_emb")
        pred_output = os.path.join(self.test_dir, "predict_result")
        tile_pred_output = os.path.join(self.test_dir, "predict_result_tile")
        tile_pred_output_emb = os.path.join(self.test_dir, "predict_result_tile_emb")

        # export quant and no-input-tile
        if self.success:
            self.success = utils.test_export(
                os.path.join(self.test_dir, "pipeline.config"),
                self.test_dir,
                # inductor generate a lot of triton kernel, may result in triton cache
                #  conflict, so that we set TRITON_HOME in tests.
                env_str=f"ENABLE_AOT=1",  # NOQA
            )
        if self.success:
            self.success = utils.test_predict(
                scripted_model_path=os.path.join(self.test_dir, "export"),
                predict_input_path=os.path.join(self.test_dir, r"eval_data/\*.parquet"),
                predict_output_path=pred_output,
                reserved_columns="user_id,item_id,clk",
                output_columns="probs",
                test_dir=self.test_dir,
            )

        # export quant and input-tile
        if self.success:
            # when INPUT_TILE=2,
            self.success = utils.test_export(
                os.path.join(self.test_dir, "pipeline.config"),
                input_tile_dir,
                env_str="QUANT_EC_EMB=1 INPUT_TILE=2 ENABLE_AOT=1",
            )
        if self.success:
            self.success = utils.test_predict(
                scripted_model_path=os.path.join(input_tile_dir, "export"),
                predict_input_path=os.path.join(
                    self.test_dir, r"eval_data/part-0.parquet"
                ),
                predict_output_path=tile_pred_output,
                reserved_columns="user_id,item_id,clk",
                output_columns="probs",
                test_dir=input_tile_dir,
            )

        # export quant and input-tile emb
        if self.success:
            self.success = utils.test_export(
                os.path.join(self.test_dir, "pipeline.config"),
                input_tile_dir_emb,
                env_str="QUANT_EC_EMB=1 INPUT_TILE=3 ENABLE_AOT=1",
            )
        if self.success:
            self.success = utils.test_predict(
                scripted_model_path=os.path.join(input_tile_dir_emb, "export"),
                predict_input_path=os.path.join(
                    self.test_dir, r"eval_data/part-0.parquet"
                ),
                predict_output_path=tile_pred_output_emb,
                reserved_columns="user_id,item_id,clk",
                output_columns="probs",
                test_dir=input_tile_dir_emb,
            )

        self.assertTrue(self.success)
        self.assertTrue(
            os.path.exists(os.path.join(self.test_dir, "export/aoti_model.pt2"))
        )
        self.assertTrue(
            os.path.exists(os.path.join(input_tile_dir, "export/aoti_model.pt2"))
        )
        self.assertTrue(
            os.path.exists(os.path.join(input_tile_dir_emb, "export/aoti_model.pt2"))
        )

    def _test_rank_with_fg_trt(self, pipeline_config_path, predict_columns):
        self.success = utils.test_train_eval(
            pipeline_config_path,
            self.test_dir,
            user_id="user_id",
            item_id="item_id",
        )
        if self.success:
            self.success = utils.test_eval(
                os.path.join(self.test_dir, "pipeline.config"), self.test_dir
            )

        self.assertTrue(
            os.path.exists(os.path.join(self.test_dir, "train/eval_result.txt"))
        )
        trt_dir = os.path.join(self.test_dir, "trt")
        input_tile_trt_dir = os.path.join(self.test_dir, "input_tile_trt")
        input_tile_emb_trt_dir = os.path.join(self.test_dir, "input_tile_emb_trt")

        pred_output = os.path.join(self.test_dir, "predict_result")
        trt_pred_output = os.path.join(self.test_dir, "predict_result_trt")
        tile_trt_pred_output = os.path.join(self.test_dir, "predict_result_tile_trt")
        tile_trt_pred_output_emb = os.path.join(
            self.test_dir, "predict_result_tile_emb_trt"
        )

        # quant and no-input-tile
        if self.success:
            self.success = utils.test_export(
                os.path.join(self.test_dir, "pipeline.config"), self.test_dir
            )
        if self.success:
            self.success = utils.test_predict(
                scripted_model_path=os.path.join(self.test_dir, "export"),
                predict_input_path=os.path.join(self.test_dir, r"eval_data/\*.parquet"),
                predict_output_path=pred_output,
                reserved_columns="user_id,item_id,clk",
                output_columns="probs",
                test_dir=self.test_dir,
            )

        # quant and and trt
        if self.success:
            self.success = utils.test_export(
                os.path.join(self.test_dir, "pipeline.config"),
                trt_dir,
                env_str="ENABLE_TRT=1 DEBUG_TRT=1",
            )

        # predict quant and trt
        if self.success:
            self.success = utils.test_predict(
                scripted_model_path=os.path.join(trt_dir, "export"),
                predict_input_path=os.path.join(self.test_dir, r"eval_data/\*.parquet"),
                predict_output_path=trt_pred_output,
                reserved_columns="user_id,item_id,clk",
                output_columns="probs",
                test_dir=trt_dir,
            )
            # compare TRT and origin result consistency
            df = ds.dataset(pred_output, format="parquet").to_table().to_pandas()
            df_t = ds.dataset(trt_pred_output, format="parquet").to_table().to_pandas()
            df = df.sort_values(by=predict_columns).reset_index(drop=True)
            df_t = df_t.sort_values(by=predict_columns).reset_index(drop=True)
            self.assertTrue(dfs_are_close(df, df_t, 1e-6))

        # quant and input-tile and trt
        if self.success:
            self.success = utils.test_export(
                os.path.join(self.test_dir, "pipeline.config"),
                input_tile_trt_dir,
                env_str="ENABLE_TRT=1 DEBUG_TRT=1 INPUT_TILE=2",
            )
        if self.success:
            self.success = utils.test_predict(
                scripted_model_path=os.path.join(input_tile_trt_dir, "export"),
                predict_input_path=os.path.join(self.test_dir, r"eval_data/\*.parquet"),
                predict_output_path=tile_trt_pred_output,
                reserved_columns="user_id,item_id,clk",
                output_columns="probs",
                test_dir=input_tile_trt_dir,
            )
            # compare INPUT_TILE+TRT and origin result consistency
            df = ds.dataset(pred_output, format="parquet").to_table().to_pandas()
            df_t = (
                ds.dataset(tile_trt_pred_output, format="parquet")
                .to_table()
                .to_pandas()
            )
            df = df.sort_values(by=predict_columns).reset_index(drop=True)
            df_t = df_t.sort_values(by=predict_columns).reset_index(drop=True)
            self.assertTrue(dfs_are_close(df, df_t, 1e-6))

        # quant and input-tile emb and trt
        if self.success:
            self.success = utils.test_export(
                os.path.join(self.test_dir, "pipeline.config"),
                input_tile_emb_trt_dir,
                env_str="ENABLE_TRT=1 DEBUG_TRT=1 INPUT_TILE=3",
            )
        if self.success:
            self.success = utils.test_predict(
                scripted_model_path=os.path.join(input_tile_emb_trt_dir, "export"),
                predict_input_path=os.path.join(self.test_dir, r"eval_data/\*.parquet"),
                predict_output_path=tile_trt_pred_output_emb,
                reserved_columns="user_id,item_id,clk",
                output_columns="probs",
                test_dir=input_tile_emb_trt_dir,
            )
            # compare INPUT_TILE_EMB+TRT and origin result consistency
            df = ds.dataset(pred_output, format="parquet").to_table().to_pandas()
            df_t = (
                ds.dataset(tile_trt_pred_output_emb, format="parquet")
                .to_table()
                .to_pandas()
            )
            df = df.sort_values(by=predict_columns).reset_index(drop=True)
            df_t = df_t.sort_values(by=predict_columns).reset_index(drop=True)
            self.assertTrue(dfs_are_close(df, df_t, 1e-6))

        self.assertTrue(self.success)

        self.assertTrue(
            os.path.exists(os.path.join(self.test_dir, "export/scripted_model.pt"))
        )

        self.assertTrue(
            os.path.exists(os.path.join(input_tile_trt_dir, "export/scripted_model.pt"))
        )
        self.assertTrue(
            os.path.exists(
                os.path.join(input_tile_emb_trt_dir, "export/scripted_model.pt")
            )
        )
        self.assertTrue(
            os.path.exists(
                os.path.join(input_tile_emb_trt_dir, "export/model_acc.json")
            )
        )
        with open(os.path.join(input_tile_emb_trt_dir, "export/model_acc.json")) as f:
            acc_cfg = json.load(f)
            self.assertEqual(acc_cfg["ENABLE_TRT"], "1")
            self.assertEqual(acc_cfg["INPUT_TILE"], "3")

        pipeline_config = config_util.load_pipeline_config(
            os.path.join(self.test_dir, "pipeline.config")
        )
        features = _create_features(
            pipeline_config.feature_configs, pipeline_config.data_config
        )
        utils.create_predict_data(
            pipeline_config_path=os.path.join(self.test_dir, "pipeline.config"),
            batch_size=512,
            item_id="item_id",
            output_dir=os.path.join(self.test_dir, "predict"),
        )
        dataloader = _get_dataloader(
            pipeline_config.data_config,
            features,
            os.path.join(self.test_dir, "predict", "*.parquet"),
            mode=Mode.PREDICT,
        )

        os.environ["INPUT_TILE"] = "1"
        iterator = iter(dataloader)
        data = next(iterator)

        # quant and no-input-tile
        device = "cuda:0"
        model_gpu = torch.jit.load(
            os.path.join(self.test_dir, "export/scripted_model.pt"), map_location=device
        )
        result_gpu = model_gpu(data.to_dict(sparse_dtype=torch.int64), device)
        result_dict_json_path = os.path.join(self.test_dir, "result_gpu.json")
        utils.save_predict_result_json(result_gpu, result_dict_json_path)

        # quant and trt
        model_gpu_trt = torch.jit.load(
            os.path.join(self.test_dir, "trt/export/scripted_model.pt"),
            map_location=device,
        )
        result_gpu_trt = model_gpu_trt(data.to_dict(sparse_dtype=torch.int64))
        result_dict_json_path = os.path.join(self.test_dir, "result_gpu_trt.json")
        utils.save_predict_result_json(result_gpu_trt, result_dict_json_path)

        # quant and input-tile and trt
        model_gpu_input_tile = torch.jit.load(
            os.path.join(self.test_dir, "input_tile_trt/export/scripted_model.pt"),
            map_location=device,
        )
        os.environ["INPUT_TILE"] = "2"
        dataloader = _get_dataloader(
            pipeline_config.data_config,
            features,
            os.path.join(self.test_dir, "predict", "*.parquet"),
            mode=Mode.PREDICT,
        )
        iterator_input_tile = iter(dataloader)
        data_input_tile = next(iterator_input_tile)
        result_gpu_input_tile = model_gpu_input_tile(
            data_input_tile.to(device=device).to_dict(sparse_dtype=torch.int64)
        )
        result_dict_json_path = os.path.join(
            self.test_dir, "result_gpu_input_tile.json"
        )
        utils.save_predict_result_json(result_gpu_input_tile, result_dict_json_path)

        # quant and input-tile emb
        model_gpu_input_tile_emb = torch.jit.load(
            os.path.join(self.test_dir, "input_tile_emb_trt/export/scripted_model.pt"),
            map_location=device,
        )
        result_gpu_input_tile_emb = model_gpu_input_tile_emb(
            data_input_tile.to(device=device).to_dict(sparse_dtype=torch.int64)
        )

        # trt is all same sa no-trt
        for k, v in result_gpu.items():
            torch.testing.assert_close(
                result_gpu_trt[k].to(device), v, rtol=1e-6, atol=1e-6
            )

        # tile & trt is all same sa no-tile-trt
        for k, v in result_gpu.items():
            torch.testing.assert_close(
                result_gpu_input_tile[k].to(device), v, rtol=1e-6, atol=1e-6
            )

        # tile emb & trt is all same sa no-tile-trt
        for k, v in result_gpu.items():
            torch.testing.assert_close(
                result_gpu_input_tile_emb[k].to(device), v, rtol=1e-6, atol=1e-6
            )

    def test_multi_tower_din_with_fg_train_eval_export(self):
        self._test_rank_with_fg(
            "tzrec/tests/configs/multi_tower_din_fg_mock.config",
            comp_cpu_gpu_pred_result=True,
        )

    @unittest.skipIf(*gpu_unavailable)
    def test_multi_tower_din_with_fg_fp16_ga_train_eval_export(self):
        self._test_rank_with_fg(
            "tzrec/tests/configs/multi_tower_din_fg_mock_fp16_ga.config",
            comp_cpu_gpu_pred_result=True,
        )

    @unittest.skipIf(*gpu_unavailable)
    def test_multi_tower_din_with_fg_bf16_emb_fp16_train_eval_export(self):
        self._test_rank_with_fg(
            "tzrec/tests/configs/multi_tower_din_fg_mock_bf16_emb_fp16.config",
            comp_cpu_gpu_pred_result=True,
        )

    @unittest.skipIf(*gpu_unavailable)
    def test_multi_tower_din_zch_with_fg_train_eval_export(self):
        self._test_rank_with_fg(
            "tzrec/tests/configs/multi_tower_din_zch_fg_mock.config",
            comp_cpu_gpu_pred_result=True,
        )

    def test_multi_tower_din_with_fg_export_quant(self):
        self._test_rank_with_fg_quant(
            "tzrec/tests/configs/multi_tower_din_fg_mock.config"
        )

    def test_multi_tower_din_with_fg_train_eval_export_input_tile(self):
        self._test_rank_with_fg_input_tile(
            "tzrec/tests/configs/multi_tower_din_fg_mock.config"
        )

    @unittest.skipIf(*gpu_unavailable)
    def test_multi_tower_din_zch_with_fg_train_eval_export_input_tile(self):
        self._test_rank_with_fg_input_tile(
            "tzrec/tests/configs/multi_tower_din_zch_fg_mock.config"
        )

    @unittest.skipIf(*gpu_unavailable)
    def test_multi_tower_din_with_fg_train_eval_aot_export_input_tile(self):
        self._test_rank_with_fg_aot_input_tile(
            "tzrec/tests/configs/multi_tower_din_fg_mock.config"
        )

    def test_dbmtl_has_sequence_variational_dropout_train_eval_export(self):
        self.success = utils.test_train_eval(
            "tzrec/tests/configs/dbmtl_has_sequence_variational_dropout_mock.config",
            self.test_dir,
        )
        if self.success:
            self.success = utils.test_eval(
                os.path.join(self.test_dir, "pipeline.config"), self.test_dir
            )
        if self.success:
            self.success = utils.test_export(
                os.path.join(self.test_dir, "pipeline.config"), self.test_dir
            )
        if self.success:
            self.success = utils.test_feature_selection(
                os.path.join(self.test_dir, "pipeline.config"), self.test_dir
            )

        self.assertTrue(
            os.path.exists(os.path.join(self.test_dir, "train/eval_result.txt"))
        )
        self.assertTrue(
            os.path.exists(os.path.join(self.test_dir, "export/scripted_model.pt"))
        )
        self.assertTrue(
            os.path.exists(os.path.join(self.test_dir, "output_dir/pipeline.config"))
        )

    @unittest.skipIf(*gpu_unavailable)
    def test_rank_dlrm_hstu_train_eval_export(self):
        self.success = utils.test_train_eval(
            "tzrec/tests/configs/dlrm_hstu_kuairand_1k.config", self.test_dir
        )
        if self.success:
            self.success = utils.test_eval(
                os.path.join(self.test_dir, "pipeline.config"), self.test_dir
            )
        if self.success:
            self.success = utils.test_export(
                os.path.join(self.test_dir, "pipeline.config"), self.test_dir
            )
        self.assertTrue(
            os.path.exists(os.path.join(self.test_dir, "export/scripted_model.pt"))
        )

    @unittest.skipIf(*gpu_unavailable)
    def test_multi_tower_with_fg_train_eval_export_trt(self):
        self._test_rank_with_fg_trt(
            "tzrec/tests/configs/multi_tower_din_trt_fg_mock.config",
            predict_columns=["user_id", "item_id", "clk", "probs"],
        )

    @unittest.skipIf(*gpu_unavailable)
    def test_multi_tower_zch_with_fg_train_eval_export_trt(self):
        self._test_rank_with_fg_trt(
            "tzrec/tests/configs/multi_tower_din_zch_trt_fg_mock.config",
            predict_columns=["user_id", "item_id", "clk", "probs"],
        )


if __name__ == "__main__":
    unittest.main()<|MERGE_RESOLUTION|>--- conflicted
+++ resolved
@@ -66,51 +66,6 @@
             os.path.exists(os.path.join(self.test_dir, "export/scripted_model.pt"))
         )
 
-<<<<<<< HEAD
-    @unittest.skipIf(*gpu_unavailable)
-    def test_aot_export(self):
-        pipeline_config_path = "tzrec/tests/configs/multi_tower_din_fg_mock.config"
-        self.success = utils.test_train_eval(
-            pipeline_config_path, self.test_dir, user_id="user_id", item_id="item_id"
-        )
-        if self.success:
-            self.success = utils.test_eval(
-                os.path.join(self.test_dir, "pipeline.config"), self.test_dir
-            )
-
-        if self.success:
-            self.success = utils.test_export(
-                os.path.join(self.test_dir, "pipeline.config"),
-                self.test_dir,
-                env_str="ENABLE_AOT=1",
-            )
-        input_tile_dir = os.path.join(self.test_dir, "input_tile")
-        input_tile_dir_emb = os.path.join(self.test_dir, "input_tile_emb")
-        if self.success:
-            self.success = utils.test_export(
-                os.path.join(self.test_dir, "pipeline.config"),
-                input_tile_dir,
-                env_str="INPUT_TILE=2 ENABLE_AOT=1",
-            )
-        if self.success:
-            self.success = utils.test_export(
-                os.path.join(self.test_dir, "pipeline.config"),
-                input_tile_dir_emb,
-                env_str="INPUT_TILE=3 ENABLE_AOT=1",
-            )
-        self.assertTrue(self.success)
-        self.assertTrue(
-            os.path.exists(os.path.join(self.test_dir, "export/aoti_model.pt2"))
-        )
-        self.assertTrue(
-            os.path.exists(os.path.join(input_tile_dir, "export/aoti_model.pt2"))
-        )
-        self.assertTrue(
-            os.path.exists(os.path.join(input_tile_dir_emb, "export/aoti_model.pt2"))
-        )
-
-=======
->>>>>>> cc47b460
     def test_multi_tower_din_fg_encoded_train_eval_export(self):
         self._test_rank_nofg(
             "tzrec/tests/configs/multi_tower_din_mock.config",
