# Copyright (c) 2024, Alibaba Group;
# Licensed under the Apache License, Version 2.0 (the "License");
# you may not use this file except in compliance with the License.
# You may obtain a copy of the License at
#    http://www.apache.org/licenses/LICENSE-2.0
# Unless required by applicable law or agreed to in writing, software
# distributed under the License is distributed on an "AS IS" BASIS,
# WITHOUT WARRANTIES OR CONDITIONS OF ANY KIND, either express or implied.
# See the License for the specific language governing permissions and
# limitations under the License.

import copy
import itertools
import json
import os
from collections import OrderedDict
from queue import Queue
from threading import Thread
from typing import Any, Dict, List, Optional, Tuple

import pyarrow as pa
import torch
from torch import distributed as dist
from torch import nn, optim
from torch.amp import GradScaler
from torch.distributed._shard.sharded_tensor import ShardedTensor
from torch.utils.data import DataLoader
from torch.utils.tensorboard import SummaryWriter
from torchrec.optim.apply_optimizer_in_backward import (
    apply_optimizer_in_backward,  # NOQA
)
from torchrec.optim.keyed import CombinedOptimizer, KeyedOptimizerWrapper
from torchrec.optim.optimizers import SGD, in_backward_optimizer_filter

from tzrec.acc import utils as acc_utils
<<<<<<< HEAD
from tzrec.constant import PREDICT_QUEUE_TIMEOUT, TENSORBOARD_SUMMARIES, Mode
=======
from tzrec.constant import (
    PREDICT_QUEUE_TIMEOUT,
    TENSORBOARD_SUMMARIES,
    TRAIN_EVAL_RESULT_FILENAME,
    Mode,
)
>>>>>>> 5af80ffd
from tzrec.datasets.dataset import (
    BaseWriter,
    create_dataloader,
    create_writer,
)
from tzrec.datasets.utils import Batch, RecordBatchTensor
from tzrec.features.feature import (
    BaseFeature,
    create_features,
)
from tzrec.models.match_model import (
    MatchModel,
    MatchTower,
    MatchTowerWoEG,
    TowerWoEGWrapper,
    TowerWrapper,
)
from tzrec.models.model import BaseModel, CudaExportWrapper, ScriptWrapper, TrainWrapper
from tzrec.models.tdm import TDM, TDMEmbedding
from tzrec.modules.embedding import EmbeddingGroup
from tzrec.ops import Kernel
from tzrec.optim import optimizer_builder
from tzrec.optim.lr_scheduler import BaseLR
from tzrec.optim.optimizer import TZRecOptimizer
from tzrec.protos.data_pb2 import DataConfig, DatasetType
from tzrec.protos.eval_pb2 import EvalConfig
from tzrec.protos.feature_pb2 import FeatureConfig
from tzrec.protos.model_pb2 import Kernel as KernelProto
from tzrec.protos.model_pb2 import ModelConfig
from tzrec.protos.train_pb2 import TrainConfig
from tzrec.utils import checkpoint_util, config_util
from tzrec.utils.dist_util import (
    DistributedModelParallel,
    create_train_pipeline,
    init_process_group,
)
from tzrec.utils.export_util import export_model
from tzrec.utils.logging_util import ProgressLogger, logger
from tzrec.utils.plan_util import create_planner, get_default_sharders
from tzrec.version import __version__ as tzrec_version


def _create_features(
    feature_configs: List[FeatureConfig], data_config: DataConfig
) -> List[BaseFeature]:
    neg_fields = None
    if data_config.HasField("sampler"):
        sampler_type = data_config.WhichOneof("sampler")
        if sampler_type != "tdm_sampler":
            neg_fields = list(
                getattr(data_config, data_config.WhichOneof("sampler")).attr_fields
            )

    features = create_features(
        feature_configs,
        fg_mode=data_config.fg_mode,
        neg_fields=neg_fields,
        fg_encoded_multival_sep=data_config.fg_encoded_multival_sep,
        force_base_data_group=data_config.force_base_data_group,
    )
    return features


def _get_sampler_type(data_config: DataConfig) -> Optional[str]:
    try:
        sampler_type = (
            data_config.WhichOneof("sampler")
            if data_config.HasField("sampler")
            else None
        )
    except Exception:
        sampler_type = None
    return sampler_type


def _create_model(
    model_config: ModelConfig,
    features: List[BaseFeature],
    labels: List[str],
    sample_weights: Optional[List[str]] = None,
    sampler_type: Optional[str] = None,
) -> BaseModel:
    """Build model.

    Args:
        model_config (ModelConfig): easyrec model config.
        features (list): list of features.
        labels (list): list of label names.
        sample_weights (list): list of sample weight names.
        sampler_type (str): negative sampler type
    Return:
        model: a EasyRec Model.
    """
    model_cls_name = config_util.which_msg(model_config, "model")
    # pyre-ignore [16]
    model_cls = BaseModel.create_class(model_cls_name)

    model: BaseModel = model_cls(
        model_config,
        features,
        labels,
        sample_weights=sample_weights,
        sampler_type=sampler_type,
    )

    kernel = Kernel[KernelProto.Name(model_config.kernel)]
    model.set_kernel(kernel)
    return model


def _evaluate(
    model: nn.Module,
    eval_dataloader: DataLoader,
    eval_config: EvalConfig,
    eval_result_filename: Optional[str] = None,
    global_step: Optional[int] = None,
    eval_summary_writer: Optional[SummaryWriter] = None,
    global_epoch: Optional[int] = None,
) -> Dict[str, torch.Tensor]:
    """Evaluate the model."""
    is_rank_zero = int(os.environ.get("RANK", 0)) == 0
    is_local_rank_zero = int(os.environ.get("LOCAL_RANK", 0)) == 0
    model.eval()
    pipeline = create_train_pipeline(model)

    use_step = eval_config.num_steps and eval_config.num_steps > 0
    iterator = iter(eval_dataloader)
    step_iter = range(eval_config.num_steps) if use_step else itertools.count(0)

    desc_suffix = ""
    if global_epoch is not None:
        desc_suffix += f" Epoch-{global_epoch}"
    if global_step is not None:
        desc_suffix += f" model-{global_step}"
    _model = model.module.model

    plogger = None
    if is_local_rank_zero:
        plogger = ProgressLogger(desc=f"Evaluating{desc_suffix}")

    with torch.no_grad():
        i_step = 0
        for i_step in step_iter:
            try:
                losses, predictions, batch = pipeline.progress(iterator)
                _model.update_metric(predictions, batch, losses)
                if (
                    plogger is not None
                    and i_step % eval_config.log_step_count_steps == 0
                ):
                    plogger.log(i_step)
            except StopIteration:
                break
        if plogger is not None:
            plogger.log(i_step)

    metric_result = _model.compute_metric()

    if is_rank_zero:
        metric_str = " ".join([f"{k}:{v:0.6f}" for k, v in metric_result.items()])
        logger.info(f"Eval Result{desc_suffix}: {metric_str}")
        metric_result = {k: v.item() for k, v in metric_result.items()}
        if eval_result_filename:
            with open(eval_result_filename, "a") as f:
                metric_json = OrderedDict(
                    [("global_step", global_step)] + sorted(metric_result.items())
                )
                f.write(json.dumps(metric_json) + "\n")
        if eval_summary_writer:
            for k, v in metric_result.items():
                eval_summary_writer.add_scalar(f"metric/{k}", v, global_step or 0)
    return metric_result


def _log_train(
    step: int,
    losses: Dict[str, torch.Tensor],
    params: Dict[str, torch.Tensor],
    param_groups: List[Dict[str, Any]],
    tb_summaries: List[str],
    plogger: Optional[ProgressLogger] = None,
    summary_writer: Optional[SummaryWriter] = None,
) -> None:
    """Logging current training step."""
    if plogger is not None:
        loss_strs = []
        lr_strs = []
        for k, v in losses.items():
            loss_strs.append(f"{k}:{v:.5f}")
        for i, g in enumerate(param_groups):
            lr_strs.append(f"lr_g{i}:{g['lr']:.5f}")
        total_loss = sum(losses.values())
        plogger.log(
            step,
            f"{' '.join(lr_strs)} {' '.join(loss_strs)} total_loss: {total_loss:.5f}",
        )
    if summary_writer is not None:
        total_loss = sum(losses.values())
        if "loss" in tb_summaries:
            for k, v in losses.items():
                summary_writer.add_scalar(f"loss/{k}", v, step)
            summary_writer.add_scalar("loss/total", total_loss, step)
        if "learning_rate" in tb_summaries:
            for i, g in enumerate(param_groups):
                summary_writer.add_scalar(f"lr/g{i}", g["lr"], step)

        if "global_gradient_norm" in tb_summaries:
            global_grad_norm = torch.nn.utils.get_total_norm(
                [p.grad for p in params.values() if not isinstance(p, ShardedTensor)]
            )
            summary_writer.add_scalar("global_gradient_norm", global_grad_norm, step)

        if (
            "gradient_norm" in tb_summaries
            or "gradient" in tb_summaries
            or "parameter" in tb_summaries
        ):
            for name, param in params.items():
                if isinstance(param, ShardedTensor):
                    if "parameter" in tb_summaries:
                        # for sharded tensor, we only log the current local shard
                        local_shard = param.local_shards()[0]
                        # metadata.placement looks like 'rank:0/cuda:0'
                        rank = str(local_shard.metadata.placement).split("/")[0]
                        summary_writer.add_histogram(
                            tag=f"{name}/{rank}",
                            values=local_shard.tensor,
                            global_step=step,
                        )
                else:
                    if "parameter" in tb_summaries:
                        summary_writer.add_histogram(
                            tag=name, values=param, global_step=step
                        )
                    if "gradient" in tb_summaries:
                        summary_writer.add_histogram(
                            tag=f"{name}/gradient", values=param.grad, global_step=step
                        )
                    if "gradient_norm" in tb_summaries:
                        grad_norm = torch.norm(param.grad)
                        summary_writer.add_scalar(
                            tag=f"{name}/gradient_norm",
                            scalar_value=grad_norm,
                            global_step=step,
                        )


def _train_and_evaluate(
    model: nn.Module,
    optimizer: optim.Optimizer,
    train_dataloader: DataLoader,
    eval_dataloader: Optional[DataLoader],
    lr_scheduler: List[BaseLR],
    model_dir: str,
    train_config: TrainConfig,
    eval_config: EvalConfig,
    skip_steps: int = -1,
    ckpt_path: Optional[str] = None,
    eval_result_filename: str = TRAIN_EVAL_RESULT_FILENAME,
) -> None:
    """Train and evaluate the model."""
    is_rank_zero = int(os.environ.get("RANK", 0)) == 0
    is_local_rank_zero = int(os.environ.get("LOCAL_RANK", 0)) == 0
    model.train()

    assert train_config.num_steps ^ train_config.num_epochs, (
        "train_config.num_epochs or train_config.num_steps should be set, "
        "and can not be set at the same time."
    )
    use_epoch = train_config.num_epochs and train_config.num_epochs > 0
    use_step = train_config.num_steps and train_config.num_steps > 0
    epoch_iter = range(train_config.num_epochs) if use_epoch else itertools.count(0, 0)
    step_iter = range(train_config.num_steps) if use_step else itertools.count(0)

    save_checkpoints_steps, save_checkpoints_epochs = 0, 0
    if train_config.save_checkpoints_epochs > 0:
        save_checkpoints_epochs = train_config.save_checkpoints_epochs
    else:
        save_checkpoints_steps = train_config.save_checkpoints_steps

    plogger = None
    summary_writer = None
    eval_summary_writer = None
    tb_summaries = list()
    tb_summaries_set = set(["loss", "learning_rate"])
    if is_local_rank_zero:
        plogger = ProgressLogger(desc="Training Epoch 0", start_n=skip_steps)
    if is_rank_zero and train_config.use_tensorboard:
        summary_writer = SummaryWriter(model_dir)
        eval_summary_writer = SummaryWriter(os.path.join(model_dir, "eval_val"))
        if not train_config.tensorboard_summaries:
            tb_summaries = list(tb_summaries_set)
        else:
            for summary in train_config.tensorboard_summaries:
                if summary in TENSORBOARD_SUMMARIES:
                    tb_summaries_set.add(summary)
                else:
                    raise ValueError(
                        "tensorboard_summaries should be one of [%s], you provided %s."
                        % (", ".join(TENSORBOARD_SUMMARIES), summary)
                    )
            tb_summaries = list(tb_summaries_set)

    eval_result_filename = os.path.join(model_dir, eval_result_filename)

    if train_config.is_profiling:
        if is_rank_zero:
            logger.info(str(model))
        prof = torch.profiler.profile(
            schedule=torch.profiler.schedule(wait=1, warmup=1, active=10, repeat=1),
            on_trace_ready=torch.profiler.tensorboard_trace_handler(
                os.path.join(model_dir, "train_eval_trace")
            ),
            record_shapes=True,
            profile_memory=True,
            with_stack=True,
        )
        prof.start()

    last_ckpt_step = -1
    i_step = 0
    i_epoch = 0
    losses = {}
    for i_epoch in epoch_iter:
        pipeline = create_train_pipeline(model, optimizer)
        if plogger is not None:
            plogger.set_description(f"Training Epoch {i_epoch}")

        train_iterator = iter(train_dataloader)

        # Restore model and optimizer checkpoint, because optimizer's state
        # is lazy init, we should do a dummy step before restore.
        if i_step == 0 and ckpt_path is not None:
            peek_batch = next(train_iterator)
            pipeline.progress(iter([peek_batch]))
            train_iterator = itertools.chain([peek_batch], train_iterator)
            checkpoint_util.restore_model(
                ckpt_path, model, optimizer, train_config.fine_tune_ckpt_param_map
            )

        for i_step in step_iter:
            if i_step <= skip_steps:
                continue
            try:
                losses, _, _ = pipeline.progress(train_iterator)

                if i_step % train_config.log_step_count_steps == 0:
                    _log_train(
                        i_step,
                        losses,
                        params=optimizer.params,  # pyre-ignore
                        param_groups=optimizer.param_groups,
                        tb_summaries=tb_summaries,
                        plogger=plogger,
                        summary_writer=summary_writer,
                    )

                for lr in lr_scheduler:
                    if not lr.by_epoch:
                        lr.step()
            except StopIteration:
                step_iter = itertools.chain([i_step], step_iter)
                i_step -= 1
                break

            if save_checkpoints_steps > 0 and i_step > 0:
                if i_step % save_checkpoints_steps == 0:
                    last_ckpt_step = i_step
                    checkpoint_util.save_model(
                        os.path.join(model_dir, f"model.ckpt-{i_step}"),
                        model,
                        optimizer,
                    )
                    if eval_dataloader is not None:
                        _evaluate(
                            model,
                            eval_dataloader,
                            eval_config,
                            eval_result_filename=eval_result_filename,
                            global_step=i_step,
                            eval_summary_writer=eval_summary_writer,
                            global_epoch=i_epoch,
                        )
                        model.train()
            if train_config.is_profiling:
                prof.step()

        if save_checkpoints_epochs > 0 and i_step > 0:
            if (i_epoch + 1) % save_checkpoints_epochs == 0:
                last_ckpt_step = i_step
                checkpoint_util.save_model(
                    os.path.join(model_dir, f"model.ckpt-{i_step}"),
                    model,
                    optimizer,
                )
                if eval_dataloader is not None:
                    _evaluate(
                        model,
                        eval_dataloader,
                        eval_config,
                        eval_result_filename=eval_result_filename,
                        global_step=i_step,
                        eval_summary_writer=eval_summary_writer,
                        global_epoch=i_epoch,
                    )
                    model.train()

        if use_step and i_step >= train_config.num_steps - 1:
            break

        for lr in lr_scheduler:
            if lr.by_epoch:
                lr.step()

    _log_train(
        i_step,
        losses,
        params=optimizer.params,
        param_groups=optimizer.param_groups,
        tb_summaries=tb_summaries,
        plogger=plogger,
        summary_writer=summary_writer,
    )
    if summary_writer is not None:
        summary_writer.close()
    if train_config.is_profiling:
        prof.stop()
    if last_ckpt_step != i_step:
        checkpoint_util.save_model(
            os.path.join(model_dir, f"model.ckpt-{i_step}"),
            model,
            optimizer,
        )
        if eval_dataloader is not None:
            _evaluate(
                model,
                eval_dataloader,
                eval_config,
                eval_result_filename=eval_result_filename,
                global_step=i_step,
                eval_summary_writer=eval_summary_writer,
                global_epoch=i_epoch,
            )
            model.train()


def train_and_evaluate(
    pipeline_config_path: str,
    train_input_path: Optional[str] = None,
    eval_input_path: Optional[str] = None,
    model_dir: Optional[str] = None,
    continue_train: Optional[bool] = True,
    fine_tune_checkpoint: Optional[str] = None,
    edit_config_json: Optional[str] = None,
) -> None:
    """Train and evaluate a EasyRec model.

    Args:
        pipeline_config_path (str): path to EasyRecConfig object.
        train_input_path (str, optional): train data path.
        eval_input_path (str, optional): eval data path.
        model_dir (str, optionl): model directory.
        continue_train (bool, optional): whether to restart train from
            an existing checkpoint.
        fine_tune_checkpoint (str, optional): path to an existing
            finetune checkpoint.
        edit_config_json (str, optional): edit pipeline config json str.
    """
    pipeline_config = config_util.load_pipeline_config(pipeline_config_path)
    train_config = pipeline_config.train_config
    if fine_tune_checkpoint:
        train_config.fine_tune_checkpoint = fine_tune_checkpoint
    if train_input_path:
        pipeline_config.train_input_path = train_input_path
    if eval_input_path:
        pipeline_config.eval_input_path = eval_input_path
    if model_dir:
        pipeline_config.model_dir = model_dir
    if edit_config_json:
        edit_config_json = json.loads(edit_config_json)
        config_util.edit_config(pipeline_config, edit_config_json)

    device, backend = init_process_group()
    is_rank_zero = int(os.environ.get("RANK", 0)) == 0
    is_local_rank_zero = int(os.environ.get("LOCAL_RANK", 0)) == 0
    acc_utils.allow_tf32(train_config, backend)

    data_config = pipeline_config.data_config
    # Build feature
    features = _create_features(list(pipeline_config.feature_configs), data_config)

    # Build dataloader
    train_dataloader = create_dataloader(
        data_config, features, pipeline_config.train_input_path, mode=Mode.TRAIN
    )
    eval_dataloader = None
    if pipeline_config.eval_input_path:
        # pyre-ignore [16]
        gl_cluster = train_dataloader.dataset.get_sampler_cluster()
        eval_dataloader = create_dataloader(
            data_config,
            features,
            pipeline_config.eval_input_path,
            mode=Mode.EVAL,
            gl_cluster=gl_cluster,
        )

    # Get Restore Ckpt Path
    ckpt_path = None
    skip_steps = -1
    if pipeline_config.train_config.fine_tune_checkpoint:
        ckpt_path, _ = checkpoint_util.latest_checkpoint(
            pipeline_config.train_config.fine_tune_checkpoint
        )
        if ckpt_path is None or not os.path.exists(ckpt_path):
            raise RuntimeError(
                "fine_tune_checkpoint"
                f"[{pipeline_config.train_config.fine_tune_checkpoint}] not exists."
            )
    if os.path.exists(pipeline_config.model_dir):
        # TODO(hongsheng.jhs): save and restore dataloader state.
        latest_ckpt_path, skip_steps = checkpoint_util.latest_checkpoint(
            pipeline_config.model_dir
        )
        if latest_ckpt_path:
            if continue_train:
                ckpt_path = latest_ckpt_path
            else:
                raise RuntimeError(
                    f"model_dir[{pipeline_config.model_dir}] already exists "
                    "and not empty(if you want to continue train on current "
                    "model_dir please delete dir model_dir or specify "
                    "--continue_train)"
                )

    sampler_type = _get_sampler_type(data_config)

    # Build model
    model = _create_model(
        pipeline_config.model_config,
        features,
        list(data_config.label_fields),
        sample_weights=list(data_config.sample_weight_fields),
        sampler_type=sampler_type,
    )
    model = TrainWrapper(
        model, device=device, mixed_precision=train_config.mixed_precision
    )

    sparse_optim_cls, sparse_optim_kwargs = optimizer_builder.create_sparse_optimizer(
        train_config.sparse_optimizer
    )
    trainable_params, frozen_params = model.model.sparse_parameters()
    apply_optimizer_in_backward(sparse_optim_cls, trainable_params, sparse_optim_kwargs)
    if len(frozen_params) > 0:
        # SGD and lr=0 for using fused kernel and freezing params
        apply_optimizer_in_backward(SGD, frozen_params, {"lr": 0.0})

    planner = create_planner(
        device=device,
        # pyre-ignore [16]
        batch_size=train_dataloader.dataset.sampled_batch_size,
        ckpt_plan_path=os.path.join(ckpt_path, "plan") if ckpt_path else None,
        global_constraints_cfg=train_config.global_embedding_constraints
        if train_config.HasField("global_embedding_constraints")
        else None,
        model=model,
    )

    sharders = get_default_sharders()
    plan = planner.collective_plan(model, sharders, dist.GroupMember.WORLD)
    if is_rank_zero:
        logger.info(str(plan))

    model = DistributedModelParallel(
        module=model,
        device=device,
        sharders=sharders,
        plan=plan,
    )

    dense_optim_cls, dense_optim_kwargs = optimizer_builder.create_dense_optimizer(
        train_config.dense_optimizer
    )
    dense_optimizer = KeyedOptimizerWrapper(
        dict(in_backward_optimizer_filter(model.named_parameters())),
        lambda params: dense_optim_cls(params, **dense_optim_kwargs),
    )
    grad_scaler = None
    if train_config.HasField("grad_scaler"):
        grad_scaler = GradScaler(
            device=device.type,
            **config_util.config_to_kwargs(train_config.grad_scaler),
        )
    optimizer = TZRecOptimizer(
        CombinedOptimizer([model.fused_optimizer, dense_optimizer]),
        grad_scaler=grad_scaler,
        gradient_accumulation_steps=train_config.gradient_accumulation_steps,
    )
    sparse_lr = optimizer_builder.create_scheduler(
        model.fused_optimizer, train_config.sparse_optimizer
    )
    dense_lr = optimizer_builder.create_scheduler(
        dense_optimizer, train_config.dense_optimizer
    )

    # use barrier to sync all workers, prevent rank zero save_message and create
    # model_dir first, other slow rank find model_dir already exists and
    # do continue train improperly.
    dist.barrier()

    if is_rank_zero:
        config_util.save_message(
            pipeline_config, os.path.join(pipeline_config.model_dir, "pipeline.config")
        )
        with open(os.path.join(pipeline_config.model_dir, "version"), "w") as f:
            f.write(tzrec_version + "\n")

    _train_and_evaluate(
        model,
        optimizer,
        train_dataloader,
        eval_dataloader,
        [sparse_lr, dense_lr],
        pipeline_config.model_dir,
        train_config=train_config,
        eval_config=pipeline_config.eval_config,
        skip_steps=skip_steps,
        ckpt_path=ckpt_path,
    )
    if is_local_rank_zero:
        logger.info("Train and Evaluate Finished.")


def evaluate(
    pipeline_config_path: str,
    checkpoint_path: Optional[str] = None,
    eval_input_path: Optional[str] = None,
    eval_result_filename: str = "eval_result.txt",
) -> None:
    """Evaluate a EasyRec model.

    Args:
        pipeline_config_path (str): path to EasyRecConfig object.
        checkpoint_path (str, optional): if specified, will use this model instead of
            model specified by model_dir in pipeline_config_path
        eval_input_path (str, optional): eval data path, default use eval data in
            pipeline_config, could be a path or a list of paths
        eval_result_filename (str): evaluation result metrics save path.
    """
    pipeline_config = config_util.load_pipeline_config(pipeline_config_path)

    device, backend = init_process_group()
    is_rank_zero = int(os.environ.get("RANK", 0)) == 0
    is_local_rank_zero = int(os.environ.get("LOCAL_RANK", 0)) == 0
    train_config = pipeline_config.train_config
    acc_utils.allow_tf32(train_config, backend)

    data_config = pipeline_config.data_config
    # Build feature
    features = _create_features(list(pipeline_config.feature_configs), data_config)

    eval_dataloader = create_dataloader(
        data_config,
        features,
        eval_input_path or pipeline_config.eval_input_path,
        mode=Mode.EVAL,
    )

    sampler_type = _get_sampler_type(data_config)

    # Build model
    model = _create_model(
        pipeline_config.model_config,
        features,
        list(data_config.label_fields),
        sample_weights=list(data_config.sample_weight_fields),
        sampler_type=sampler_type,
    )
    model = TrainWrapper(
        model, device=device, mixed_precision=train_config.mixed_precision
    )

    planner = create_planner(
        device=device,
        # pyre-ignore [16]
        batch_size=eval_dataloader.dataset.sampled_batch_size,
        global_constraints_cfg=train_config.global_embedding_constraints
        if train_config.HasField("global_embedding_constraints")
        else None,
        model=model,
    )
    sharders = get_default_sharders()
    plan = planner.collective_plan(model, sharders, dist.GroupMember.WORLD)
    if is_rank_zero:
        logger.info(str(plan))

    model = DistributedModelParallel(
        module=model, sharders=sharders, device=device, plan=plan
    )

    global_step = None
    if not checkpoint_path:
        checkpoint_path, global_step = checkpoint_util.latest_checkpoint(
            pipeline_config.model_dir
        )
    if checkpoint_path:
        checkpoint_util.restore_model(checkpoint_path, model)
    else:
        raise ValueError("Eval checkpoint path should be specified.")

    summary_writer = None
    if is_rank_zero:
        summary_writer = SummaryWriter(os.path.join(pipeline_config.model_dir, "eval"))
    _evaluate(
        model,
        eval_dataloader,
        eval_config=pipeline_config.eval_config,
        eval_result_filename=os.path.join(
            pipeline_config.model_dir, eval_result_filename
        ),
        global_step=global_step,
        eval_summary_writer=summary_writer,
    )
    if is_local_rank_zero:
        logger.info("Evaluate Finished.")


def export(
    pipeline_config_path: str,
    export_dir: str,
    checkpoint_path: Optional[str] = None,
    asset_files: Optional[str] = None,
) -> None:
    """Export a EasyRec model.

    Args:
        pipeline_config_path (str): path to EasyRecConfig object.
        export_dir (str): base directory where the model should be exported.
        checkpoint_path (str, optional): if specified, will use this model instead of
            model specified by model_dir in pipeline_config_path.
        asset_files (str, optional): more files will be copied to export_dir.
    """
    is_rank_zero = int(os.environ.get("RANK", 0)) == 0

    pipeline_config = config_util.load_pipeline_config(pipeline_config_path)
    ori_pipeline_config = copy.copy(pipeline_config)

    if is_rank_zero:
        if os.path.exists(export_dir):
            raise RuntimeError(f"directory {export_dir} already exist.")

    assets = []
    if asset_files:
        assets = asset_files.split(",")

    data_config = pipeline_config.data_config

    # Build feature
    features = _create_features(list(pipeline_config.feature_configs), data_config)

    # Build model
    model = _create_model(
        pipeline_config.model_config,
        features,
        list(data_config.label_fields),
        sampler_type=None,
    )
    InferWrapper = CudaExportWrapper if acc_utils.is_aot() else ScriptWrapper
    model = InferWrapper(model)

    if not checkpoint_path:
<<<<<<< HEAD
        checkpoint_path, _ = checkpoint_util.latest_checkpoint(
            pipeline_config.model_dir
        )
=======
        if (
            pipeline_config.HasField("export_config")
            and pipeline_config.export_config.exporter_type == "best"
        ):
            checkpoint_path, _ = checkpoint_util.best_checkpoint(
                pipeline_config.model_dir, pipeline_config.export_config
            )
        else:
            checkpoint_path, _ = checkpoint_util.latest_checkpoint(
                pipeline_config.model_dir
            )
>>>>>>> 5af80ffd

    if isinstance(model.model, MatchModel):
        for name, module in model.model.named_children():
            if isinstance(module, MatchTower) or isinstance(module, MatchTowerWoEG):
                wrapper = (
                    TowerWrapper if isinstance(module, MatchTower) else TowerWoEGWrapper
                )
                tower = InferWrapper(wrapper(module, name))
                tower_export_dir = os.path.join(export_dir, name.replace("_tower", ""))
                export_model(
                    ori_pipeline_config,
                    tower,
                    checkpoint_path,
                    tower_export_dir,
                    assets=assets,
                )
    elif isinstance(model.model, TDM):
        for name, module in model.model.named_children():
            if isinstance(module, EmbeddingGroup):
                emb_module = InferWrapper(TDMEmbedding(module, name))
                export_model(
                    ori_pipeline_config,
                    emb_module,
                    checkpoint_path,
                    os.path.join(export_dir, "embedding"),
                )
                break
        export_model(
            ori_pipeline_config,
            model,
            checkpoint_path,
            os.path.join(export_dir, "model"),
            assets=assets,
        )
    else:
        export_model(
            ori_pipeline_config,
            model,
            checkpoint_path,
            export_dir,
            assets=assets,
        )


def predict(
    predict_input_path: str,
    predict_output_path: str,
    scripted_model_path: str,
    reserved_columns: Optional[str] = None,
    output_columns: Optional[str] = None,
    batch_size: Optional[int] = None,
    is_profiling: bool = False,
    debug_level: int = 0,
    dataset_type: Optional[str] = None,
    predict_threads: Optional[int] = None,
    writer_type: Optional[str] = None,
    edit_config_json: Optional[str] = None,
    predict_steps: Optional[int] = None,
) -> None:
    """Evaluate a EasyRec model.

    Args:
        predict_input_path (str): inference input data path.
        predict_output_path (str): inference output data path.
        scripted_model_path (str): path to scripted model.
        reserved_columns (str, optional): columns to reserved in output.
        output_columns (str, optional): columns of model output.
        batch_size (int, optional): predict batch_size.
        is_profiling (bool): profiling predict process or not.
        debug_level (int, optional): debug level for debug parsed inputs etc.
        dataset_type (str, optional): dataset type, default use the type in pipeline.
        predict_threads (int, optional): predict threads num, default will
            use num_workers in data_config.
        writer_type (int, optional): data writer type, default will be same as
            dataset_type in data_config.
        edit_config_json (str, optional): edit pipeline config json str.
        predict_steps (int, optional): total predict steps limit.
    """
    reserved_cols: Optional[List[str]] = None
    output_cols: Optional[List[str]] = None
    if reserved_columns is not None:
        reserved_cols = [x.strip() for x in reserved_columns.split(",")]
    if output_columns is not None:
        output_cols = [x.strip() for x in output_columns.split(",")]

    pipeline_config = config_util.load_pipeline_config(
        os.path.join(scripted_model_path, "pipeline.config"), allow_unknown_field=True
    )
    if batch_size:
        pipeline_config.data_config.batch_size = batch_size

    is_trt: bool = acc_utils.is_trt_predict(scripted_model_path)
    is_aot: bool = acc_utils.is_aot_predict(scripted_model_path)
    is_input_tile: bool = acc_utils.is_input_tile_predict(scripted_model_path)

    if is_trt:
        # predict batch_size too large may out of range
        max_batch_size = acc_utils.get_max_export_batch_size()
        pipeline_config.data_config.batch_size = min(
            pipeline_config.data_config.batch_size, max_batch_size
        )
        logger.info(
            "using new batch_size: %s in trt predict",
            pipeline_config.data_config.batch_size,
        )
    elif is_aot:
        # AOTInductor may hang when predict_threads > 1
        predict_threads = 1
        logger.info("using new predict_threads: 1 when use aot")

    if dataset_type:
        pipeline_config.data_config.dataset_type = getattr(DatasetType, dataset_type)
    if edit_config_json:
        edit_config_json = json.loads(edit_config_json)
        config_util.edit_config(pipeline_config, edit_config_json)

    device_and_backend = init_process_group()
    device: torch.device = device_and_backend[0]

    is_rank_zero = int(os.environ.get("RANK", 0)) == 0
    is_local_rank_zero = int(os.environ.get("LOCAL_RANK", 0)) == 0

    data_config: DataConfig = pipeline_config.data_config
    data_config.drop_remainder = False
    # Build feature
    features = _create_features(list(pipeline_config.feature_configs), data_config)

    infer_dataloader = create_dataloader(
        data_config,
        features,
        predict_input_path,
        reserved_columns=reserved_cols,
        mode=Mode.PREDICT,
        debug_level=debug_level,
    )
    infer_iterator = iter(infer_dataloader)

    if writer_type is None:
        writer_type = DatasetType.Name(data_config.dataset_type).replace(
            "Dataset", "Writer"
        )
    writer: BaseWriter = create_writer(
        predict_output_path,
        writer_type,
        quota_name=data_config.odps_data_quota_name,
    )

    if is_aot:
        model: torch.export.pt2_archive._package.AOTICompiledModel = (
            torch._inductor.aoti_load_package(
                os.path.join(scripted_model_path, "aoti_model.pt2"),
                device_index=device.index,
            )
        )
    else:
        # disable jit compile， as it compile too slow now.
        if "PYTORCH_TENSOREXPR_FALLBACK" not in os.environ:
            os.environ["PYTORCH_TENSOREXPR_FALLBACK"] = "2"
        model: torch.jit.ScriptModule = torch.jit.load(
            os.path.join(scripted_model_path, "scripted_model.pt"), map_location=device
        )
        model.eval()

    if is_local_rank_zero:
        plogger = ProgressLogger(desc="Predicting", miniters=10)

    if is_profiling:
        if is_rank_zero:
            logger.info(str(model))
        prof = torch.profiler.profile(
            schedule=torch.profiler.schedule(wait=1, warmup=1, active=10, repeat=1),
            on_trace_ready=torch.profiler.tensorboard_trace_handler(
                os.path.join(scripted_model_path, "predict_trace")
            ),
            record_shapes=True,
            profile_memory=True,
            with_stack=True,
        )
        prof.start()

    if predict_threads is None:
        predict_threads = max(data_config.num_workers, 1)
    data_queue: Queue[Optional[Batch]] = Queue(maxsize=predict_threads * 2)
    pred_queue: Queue[
        Tuple[Optional[Dict[str, torch.Tensor]], Optional[RecordBatchTensor]]
    ] = Queue(maxsize=predict_threads * 2)

    def _forward(batch: Batch) -> Tuple[Dict[str, torch.Tensor], RecordBatchTensor]:
        with torch.no_grad():
            parsed_inputs = batch.to_dict(sparse_dtype=torch.int64)
            if is_input_tile:
                # when predicting with a model exported using INPUT_TILE,
                #  we set the batch size tensor to 1 to disable tiling.
                parsed_inputs["batch_size"] = torch.tensor(1, dtype=torch.int64)
            if is_trt or is_aot:
                parsed_inputs = OrderedDict(sorted(parsed_inputs.items()))
                predictions = model(parsed_inputs)
            else:
                predictions = model(parsed_inputs, device)
            predictions = {k: v.to("cpu") for k, v in predictions.items()}
            return predictions, batch.reserves

    def _write(
        predictions: Dict[str, torch.Tensor],
        reserves: RecordBatchTensor,
        output_cols: List[str],
    ) -> None:
        output_dict = OrderedDict()
        for c in output_cols:
            v = predictions[c]
            v = v.tolist() if v.ndim > 1 else v.numpy()
            output_dict[c] = pa.array(v)
        reserve_batch_record = reserves.get()
        if reserve_batch_record is not None:
            for k, v in zip(
                reserve_batch_record.column_names, reserve_batch_record.columns
            ):
                output_dict[k] = v
        writer.write(output_dict)

    def _write_loop(output_cols: List[str]) -> None:
        while True:
            predictions, reserves = pred_queue.get(timeout=PREDICT_QUEUE_TIMEOUT)
            if predictions is None:
                break
            assert predictions is not None and reserves is not None
            _write(predictions, reserves, output_cols)

    def _forward_loop() -> None:
        while True:
            batch = data_queue.get(timeout=PREDICT_QUEUE_TIMEOUT)
            if batch is None:
                break
            assert batch is not None
            pred = _forward(batch)
            pred_queue.put(pred, timeout=PREDICT_QUEUE_TIMEOUT)

    forward_t_list = []
    write_t = None
    i_step = 0
    while True:
        try:
            batch = next(infer_iterator)

            if i_step == 0:
                # lazy init writer and create write and forward thread
                predictions, reserves = _forward(batch)
                if output_cols is None:
                    output_cols = sorted(predictions.keys())
                _write(predictions, reserves, output_cols)
                for _ in range(predict_threads):
                    t = Thread(target=_forward_loop)
                    t.start()
                    forward_t_list.append(t)
                write_t = Thread(target=_write_loop, args=(output_cols,))
                write_t.start()
            else:
                data_queue.put(batch, timeout=PREDICT_QUEUE_TIMEOUT)

            if is_local_rank_zero:
                plogger.log(i_step)
            if is_profiling:
                prof.step()
            i_step += 1
            if predict_steps is not None and i_step >= predict_steps:
                break
        except StopIteration:
            break

    for _ in range(predict_threads):
        data_queue.put(None, timeout=PREDICT_QUEUE_TIMEOUT)
    for t in forward_t_list:
        t.join()
    pred_queue.put((None, None), timeout=PREDICT_QUEUE_TIMEOUT)
    assert write_t is not None
    write_t.join()
    writer.close()

    if is_profiling:
        prof.stop()
    if is_local_rank_zero:
        logger.info("Predict Finished.")<|MERGE_RESOLUTION|>--- conflicted
+++ resolved
@@ -33,16 +33,12 @@
 from torchrec.optim.optimizers import SGD, in_backward_optimizer_filter
 
 from tzrec.acc import utils as acc_utils
-<<<<<<< HEAD
-from tzrec.constant import PREDICT_QUEUE_TIMEOUT, TENSORBOARD_SUMMARIES, Mode
-=======
 from tzrec.constant import (
     PREDICT_QUEUE_TIMEOUT,
     TENSORBOARD_SUMMARIES,
     TRAIN_EVAL_RESULT_FILENAME,
     Mode,
 )
->>>>>>> 5af80ffd
 from tzrec.datasets.dataset import (
     BaseWriter,
     create_dataloader,
@@ -815,11 +811,6 @@
     model = InferWrapper(model)
 
     if not checkpoint_path:
-<<<<<<< HEAD
-        checkpoint_path, _ = checkpoint_util.latest_checkpoint(
-            pipeline_config.model_dir
-        )
-=======
         if (
             pipeline_config.HasField("export_config")
             and pipeline_config.export_config.exporter_type == "best"
@@ -831,7 +822,6 @@
             checkpoint_path, _ = checkpoint_util.latest_checkpoint(
                 pipeline_config.model_dir
             )
->>>>>>> 5af80ffd
 
     if isinstance(model.model, MatchModel):
         for name, module in model.model.named_children():
