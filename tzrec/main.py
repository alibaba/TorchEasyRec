# Copyright (c) 2024, Alibaba Group;
# Licensed under the Apache License, Version 2.0 (the "License");
# you may not use this file except in compliance with the License.
# You may obtain a copy of the License at
#    http://www.apache.org/licenses/LICENSE-2.0
# Unless required by applicable law or agreed to in writing, software
# distributed under the License is distributed on an "AS IS" BASIS,
# WITHOUT WARRANTIES OR CONDITIONS OF ANY KIND, either express or implied.
# See the License for the specific language governing permissions and
# limitations under the License.

import copy
import itertools
import json
import os
import pickle
import shutil
from collections import OrderedDict
from queue import Queue
from threading import Thread
from typing import Any, Dict, List, Optional, Tuple, Union

import pyarrow as pa
import torch
from torch import distributed as dist
from torch import nn, optim
from torch.distributed._shard.sharded_tensor import ShardedTensor
from torch.utils.data import DataLoader
from torch.utils.tensorboard import SummaryWriter

# NOQA
from torchrec.distributed.train_pipeline import TrainPipelineSparseDist
from torchrec.inference.modules import quantize_embeddings
from torchrec.optim.apply_optimizer_in_backward import (
    apply_optimizer_in_backward,  # NOQA
)
from torchrec.optim.keyed import CombinedOptimizer, KeyedOptimizerWrapper
from torchrec.optim.optimizers import in_backward_optimizer_filter

from tzrec.acc.aot_utils import export_model_aot
from tzrec.acc.trt_utils import export_model_trt, get_trt_max_batch_size
from tzrec.acc.utils import (
    export_acc_config,
    is_aot,
    is_cuda_export,
    is_input_tile_emb,
    is_quant,
    is_trt,
    is_trt_predict,
    quant_dtype,
    write_mapping_file_for_input_tile,
)
from tzrec.constant import PREDICT_QUEUE_TIMEOUT, TENSORBOARD_SUMMARIES, Mode
from tzrec.datasets.dataset import BaseDataset, BaseWriter, create_writer
from tzrec.datasets.utils import Batch, RecordBatchTensor
from tzrec.features.feature import (
    BaseFeature,
    create_feature_configs,
    create_features,
    create_fg_json,
)
from tzrec.models.match_model import (
    MatchModel,
    MatchTower,
    MatchTowerWoEG,
    TowerWoEGWrapper,
    TowerWrapper,
)
from tzrec.models.model import BaseModel, CudaExportWrapper, ScriptWrapper, TrainWrapper
from tzrec.models.tdm import TDM, TDMEmbedding
from tzrec.modules.embedding import EmbeddingGroup
from tzrec.modules.utils import BaseModule
from tzrec.ops import Kernel
from tzrec.optim import optimizer_builder
from tzrec.optim.lr_scheduler import BaseLR
from tzrec.protos.data_pb2 import DataConfig, DatasetType
from tzrec.protos.eval_pb2 import EvalConfig
from tzrec.protos.feature_pb2 import FeatureConfig
from tzrec.protos.model_pb2 import Kernel as KernelProto
from tzrec.protos.model_pb2 import ModelConfig
from tzrec.protos.pipeline_pb2 import EasyRecConfig
from tzrec.protos.train_pb2 import TrainConfig
from tzrec.utils import checkpoint_util, config_util
from tzrec.utils.dist_util import DistributedModelParallel
from tzrec.utils.fx_util import symbolic_trace
from tzrec.utils.logging_util import ProgressLogger, logger
from tzrec.utils.plan_util import create_planner, get_default_sharders
from tzrec.utils.state_dict_util import fix_mch_state, init_parameters
from tzrec.version import __version__ as tzrec_version


def init_process_group() -> Tuple[torch.device, str]:
    """Init process_group, device, rank, backend."""
    rank = int(os.environ.get("LOCAL_RANK", 0))
    if torch.cuda.is_available():
        device: torch.device = torch.device(f"cuda:{rank}")
        backend = "nccl"
        torch.cuda.set_device(device)
    else:
        device: torch.device = torch.device("cpu")
        backend = "gloo"
    dist.init_process_group(backend=backend)
    return device, backend


def _create_features(
    feature_configs: List[FeatureConfig], data_config: DataConfig
) -> List[BaseFeature]:
    neg_fields = None
    if data_config.HasField("sampler"):
        sampler_type = data_config.WhichOneof("sampler")
        if sampler_type != "tdm_sampler":
            neg_fields = list(
                getattr(data_config, data_config.WhichOneof("sampler")).attr_fields
            )

    features = create_features(
        feature_configs,
        fg_mode=data_config.fg_mode,
        neg_fields=neg_fields,
        fg_encoded_multival_sep=data_config.fg_encoded_multival_sep,
        force_base_data_group=data_config.force_base_data_group,
    )
    return features


def _get_dataloader(
    data_config: DataConfig,
    features: List[BaseFeature],
    input_path: str,
    reserved_columns: Optional[List[str]] = None,
    mode: Mode = Mode.TRAIN,
    gl_cluster: Optional[Dict[str, Union[int, str]]] = None,
    debug_level: int = 0,
) -> DataLoader:
    """Build dataloader.

    Args:
        data_config (DataConfig): dataloader config.
        features (list): list of feature.
        input_path (str): input data path.
        reserved_columns (list): reserved columns in predict mode.
        mode (Mode): train or eval or predict.
        gl_cluster (dict, bool): if set, reuse the graphlearn cluster.
        debug_level (int): dataset debug level, when mode=predict and
            debug_level > 0, will dump fg encoded data to debug_str

    Return:
        dataloader (dataloader): a DataLoader.
    """
    dataset_name = DatasetType.Name(data_config.dataset_type)
    # pyre-ignore [16]
    dataset_cls = BaseDataset.create_class(dataset_name)
    dataset = dataset_cls(
        data_config=data_config,
        features=features,
        input_path=input_path,
        reserved_columns=reserved_columns,
        mode=mode,
        debug_level=debug_level,
    )

    kwargs = {}
    if data_config.num_workers < 1:
        num_workers = 1
    else:
        num_workers = data_config.num_workers
        # check number of files is valid or not for file based dataset.
        if hasattr(dataset._reader, "num_files"):
            num_files = dataset._reader.num_files()
            world_size = int(os.environ.get("WORLD_SIZE", 1))
            if num_files >= world_size:
                num_files_per_worker = num_files // world_size
                if num_files_per_worker < num_workers:
                    logger.info(
                        f"data_config.num_workers reset to {num_files_per_worker}"
                    )
                    num_workers = num_files_per_worker
            else:
                raise ValueError(
                    f"Number of files in the dataset[{input_path}] must greater "
                    f"than world_size: {world_size}, but got {num_files}"
                )

        kwargs["num_workers"] = num_workers
        kwargs["persistent_workers"] = True

    if mode == Mode.TRAIN:
        # When in train_and_eval mode, use 2x worker in gl cluster
        # for train_dataloader and eval_dataloader
        dataset.launch_sampler_cluster(num_client_per_rank=num_workers * 2)
    else:
        if gl_cluster:
            # Reuse the gl cluster for eval_dataloader
            dataset.launch_sampler_cluster(
                num_client_per_rank=num_workers * 2,
                client_id_bias=num_workers,
                cluster=gl_cluster,
            )
        else:
            dataset.launch_sampler_cluster(num_client_per_rank=num_workers)

    dataloader = DataLoader(
        dataset=dataset,
        batch_size=None,
        pin_memory=data_config.pin_memory if mode != Mode.PREDICT else False,
        collate_fn=lambda x: x,
        **kwargs,
    )
    # For PyTorch versions 2.6 and above, we initialize the data iterator before
    # beginning the training process to avoid potential CUDA-related issues following
    # model saving.
    iter(dataloader)
    return dataloader


def _create_model(
    model_config: ModelConfig,
    features: List[BaseFeature],
    labels: List[str],
    sample_weights: Optional[List[str]] = None,
) -> BaseModel:
    """Build model.

    Args:
        model_config (ModelConfig): easyrec model config.
        features (list): list of features.
        labels (list): list of label names.
        sample_weights (list): list of sample weight names.

    Return:
        model: a EasyRec Model.
    """
    model_cls_name = config_util.which_msg(model_config, "model")
    # pyre-ignore [16]
    model_cls = BaseModel.create_class(model_cls_name)

    model: BaseModel = model_cls(
        model_config, features, labels, sample_weights=sample_weights
    )

    kernel = Kernel[KernelProto.Name(model_config.kernel)]
    model.set_kernel(kernel)
    return model


def _evaluate(
    model: nn.Module,
    eval_dataloader: DataLoader,
    eval_config: EvalConfig,
    eval_result_filename: Optional[str] = None,
    global_step: Optional[int] = None,
    eval_summary_writer: Optional[SummaryWriter] = None,
    global_epoch: Optional[int] = None,
) -> Dict[str, torch.Tensor]:
    """Evaluate the model."""
    is_rank_zero = int(os.environ.get("RANK", 0)) == 0
    is_local_rank_zero = int(os.environ.get("LOCAL_RANK", 0)) == 0
    model.eval()
    pipeline = TrainPipelineSparseDist(
        model,
        # pyre-fixme [6]
        None,
        model.device,
        execute_all_batches=True,
    )

    use_step = eval_config.num_steps and eval_config.num_steps > 0
    iterator = iter(eval_dataloader)
    step_iter = range(eval_config.num_steps) if use_step else itertools.count(0)

    desc_suffix = ""
    if global_epoch:
        desc_suffix += f" Epoch-{global_epoch}"
    if global_step:
        desc_suffix += f" model-{global_step}"
    _model = model.module.model

    plogger = None
    if is_local_rank_zero:
        plogger = ProgressLogger(desc=f"Evaluating{desc_suffix}")

    with torch.no_grad():
        i_step = 0
        for i_step in step_iter:
            try:
                losses, predictions, batch = pipeline.progress(iterator)
                _model.update_metric(predictions, batch, losses)
                if (
                    plogger is not None
                    and i_step % eval_config.log_step_count_steps == 0
                ):
                    plogger.log(i_step)
            except StopIteration:
                break
        if plogger is not None:
            plogger.log(i_step)

    metric_result = _model.compute_metric()

    if is_rank_zero:
        metric_str = " ".join([f"{k}:{v:0.6f}" for k, v in metric_result.items()])
        logger.info(f"Eval Result{desc_suffix}: {metric_str}")
        metric_result = {k: v.item() for k, v in metric_result.items()}
        if eval_result_filename:
            with open(eval_result_filename, "w") as f:
                json.dump(metric_result, f, indent=4)
        if eval_summary_writer:
            for k, v in metric_result.items():
                eval_summary_writer.add_scalar(f"metric/{k}", v, global_step or 0)
    return metric_result


def _log_train(
    step: int,
    losses: Dict[str, torch.Tensor],
    params: Dict[str, torch.Tensor],
    param_groups: List[Dict[str, Any]],
    tb_summaries: List[str],
    plogger: Optional[ProgressLogger] = None,
    summary_writer: Optional[SummaryWriter] = None,
) -> None:
    """Logging current training step."""
    if plogger is not None:
        loss_strs = []
        lr_strs = []
        for k, v in losses.items():
            loss_strs.append(f"{k}:{v:.5f}")
        for i, g in enumerate(param_groups):
            lr_strs.append(f"lr_g{i}:{g['lr']:.5f}")
        total_loss = sum(losses.values())
        plogger.log(
            step,
            f"{' '.join(lr_strs)} {' '.join(loss_strs)} total_loss: {total_loss:.5f}",
        )
    if summary_writer is not None:
        total_loss = sum(losses.values())
        if "loss" in tb_summaries:
            for k, v in losses.items():
                summary_writer.add_scalar(f"loss/{k}", v, step)
            summary_writer.add_scalar("loss/total", total_loss, step)
        if "learning_rate" in tb_summaries:
            for i, g in enumerate(param_groups):
                summary_writer.add_scalar(f"lr/g{i}", g["lr"], step)

        if "global_gradient_norm" in tb_summaries:
            global_grad_norm = torch.nn.utils.get_total_norm(
                [p.grad for p in params.values() if not isinstance(p, ShardedTensor)]
            )
            summary_writer.add_scalar("global_gradient_norm", global_grad_norm, step)

        if (
            "gradient_norm" in tb_summaries
            or "gradient" in tb_summaries
            or "parameter" in tb_summaries
        ):
            for name, param in params.items():
                if isinstance(param, ShardedTensor):
                    if "parameter" in tb_summaries:
                        # for sharded tensor, we only log the current local shard
                        local_shard = param.local_shards()[0]
                        # metadata.placement looks like 'rank:0/cuda:0'
                        rank = str(local_shard.metadata.placement).split("/")[0]
                        summary_writer.add_histogram(
                            tag=f"{name}/{rank}",
                            values=local_shard.tensor,
                            global_step=step,
                        )
                else:
                    if "parameter" in tb_summaries:
                        summary_writer.add_histogram(
                            tag=name, values=param, global_step=step
                        )
                    if "gradient" in tb_summaries:
                        summary_writer.add_histogram(
                            tag=f"{name}/gradient", values=param.grad, global_step=step
                        )
                    if "gradient_norm" in tb_summaries:
                        grad_norm = torch.norm(param.grad)
                        summary_writer.add_scalar(
                            tag=f"{name}/gradient_norm",
                            scalar_value=grad_norm,
                            global_step=step,
                        )


def _train_and_evaluate(
    model: nn.Module,
    optimizer: optim.Optimizer,
    train_dataloader: DataLoader,
    eval_dataloader: Optional[DataLoader],
    lr_scheduler: List[BaseLR],
    model_dir: str,
    train_config: TrainConfig,
    eval_config: EvalConfig,
    skip_steps: int = -1,
    ckpt_path: Optional[str] = None,
    eval_result_filename: str = "train_eval_result.txt",
) -> None:
    """Train and evaluate the model."""
    is_rank_zero = int(os.environ.get("RANK", 0)) == 0
    is_local_rank_zero = int(os.environ.get("LOCAL_RANK", 0)) == 0
    model.train()

    assert train_config.num_steps ^ train_config.num_epochs, (
        "train_config.num_epochs or train_config.num_steps should be set, "
        "and can not be set at the same time."
    )
    use_epoch = train_config.num_epochs and train_config.num_epochs > 0
    use_step = train_config.num_steps and train_config.num_steps > 0
    epoch_iter = range(train_config.num_epochs) if use_epoch else itertools.count(0, 0)
    step_iter = range(train_config.num_steps) if use_step else itertools.count(0)

    save_checkpoints_steps, save_checkpoints_epochs = 0, 0
    if train_config.save_checkpoints_epochs > 0:
        save_checkpoints_epochs = train_config.save_checkpoints_epochs
    else:
        save_checkpoints_steps = train_config.save_checkpoints_steps

    plogger = None
    summary_writer = None
    eval_summary_writer = None
    tb_summaries = list()
    tb_summaries_set = set(["loss", "learning_rate"])
    if is_local_rank_zero:
        plogger = ProgressLogger(desc="Training Epoch 0", start_n=skip_steps)
    if is_rank_zero and train_config.use_tensorboard:
        summary_writer = SummaryWriter(model_dir)
        eval_summary_writer = SummaryWriter(os.path.join(model_dir, "eval_val"))
        if not train_config.tensorboard_summaries:
            tb_summaries = list(tb_summaries_set)
        else:
            for summary in train_config.tensorboard_summaries:
                if summary in TENSORBOARD_SUMMARIES:
                    tb_summaries_set.add(summary)
                else:
                    raise ValueError(
                        "tensorboard_summaries should be one of [%s], you provided %s."
                        % (", ".join(TENSORBOARD_SUMMARIES), summary)
                    )
            tb_summaries = list(tb_summaries_set)

    eval_result_filename = os.path.join(model_dir, eval_result_filename)

    if train_config.is_profiling:
        if is_rank_zero:
            logger.info(str(model))
        prof = torch.profiler.profile(
            schedule=torch.profiler.schedule(wait=1, warmup=1, active=10, repeat=1),
            on_trace_ready=torch.profiler.tensorboard_trace_handler(
                os.path.join(model_dir, "train_eval_trace")
            ),
            record_shapes=True,
            profile_memory=True,
            with_stack=True,
        )
        prof.start()

    last_ckpt_step = -1
    i_step = 0
    i_epoch = 0
    losses = {}
    for i_epoch in epoch_iter:
        pipeline = TrainPipelineSparseDist(
            model, optimizer, model.device, execute_all_batches=True
        )
        if plogger is not None:
            plogger.set_description(f"Training Epoch {i_epoch}")

        train_iterator = iter(train_dataloader)

        # Restore model and optimizer checkpoint, because optimizer's state
        # is lazy init, we should do a dummy step before restore.
        if i_step == 0 and ckpt_path is not None:
            peek_batch = next(train_iterator)
            pipeline.progress(iter([peek_batch]))
            train_iterator = itertools.chain([peek_batch], train_iterator)
            checkpoint_util.restore_model(
                ckpt_path, model, optimizer, train_config.fine_tune_ckpt_param_map
            )

        for i_step in step_iter:
            if i_step <= skip_steps:
                continue
            try:
                losses, _, _ = pipeline.progress(train_iterator)

                if i_step % train_config.log_step_count_steps == 0:
                    _log_train(
                        i_step,
                        losses,
                        params=optimizer.params,  # pyre-ignore
                        param_groups=optimizer.param_groups,
                        tb_summaries=tb_summaries,
                        plogger=plogger,
                        summary_writer=summary_writer,
                    )

                for lr in lr_scheduler:
                    if not lr.by_epoch:
                        lr.step()
            except StopIteration:
                step_iter = itertools.chain([i_step], step_iter)
                i_step -= 1
                break

            if save_checkpoints_steps > 0 and i_step > 0:
                if i_step % save_checkpoints_steps == 0:
                    last_ckpt_step = i_step
                    checkpoint_util.save_model(
                        os.path.join(model_dir, f"model.ckpt-{i_step}"),
                        model,
                        optimizer,
                    )
                    if eval_dataloader is not None:
                        _evaluate(
                            model,
                            eval_dataloader,
                            eval_config,
                            eval_result_filename=eval_result_filename,
                            global_step=i_step,
                            eval_summary_writer=eval_summary_writer,
                            global_epoch=i_epoch,
                        )
                        model.train()
            if train_config.is_profiling:
                prof.step()

        if save_checkpoints_epochs > 0 and i_step > 0:
            if i_epoch % save_checkpoints_epochs == 0:
                last_ckpt_step = i_step
                checkpoint_util.save_model(
                    os.path.join(model_dir, f"model.ckpt-{i_step}"),
                    model,
                    optimizer,
                )
                if eval_dataloader is not None:
                    _evaluate(
                        model,
                        eval_dataloader,
                        eval_config,
                        eval_result_filename=eval_result_filename,
                        global_step=i_step,
                        eval_summary_writer=eval_summary_writer,
                        global_epoch=i_epoch,
                    )
                    model.train()

        if use_step and i_step >= train_config.num_steps - 1:
            break

        for lr in lr_scheduler:
            if lr.by_epoch:
                lr.step()

    _log_train(
        i_step,
        losses,
        params=optimizer.params,
        param_groups=optimizer.param_groups,
        tb_summaries=tb_summaries,
        plogger=plogger,
        summary_writer=summary_writer,
    )
    if summary_writer is not None:
        summary_writer.close()
    if train_config.is_profiling:
        prof.stop()
    if last_ckpt_step != i_step:
        checkpoint_util.save_model(
            os.path.join(model_dir, f"model.ckpt-{i_step}"),
            model,
            optimizer,
        )
        if eval_dataloader is not None:
            _evaluate(
                model,
                eval_dataloader,
                eval_config,
                eval_result_filename=eval_result_filename,
                global_step=i_step,
                eval_summary_writer=eval_summary_writer,
                global_epoch=i_epoch,
            )
            model.train()


def train_and_evaluate(
    pipeline_config_path: str,
    train_input_path: Optional[str] = None,
    eval_input_path: Optional[str] = None,
    model_dir: Optional[str] = None,
    continue_train: Optional[bool] = True,
    fine_tune_checkpoint: Optional[str] = None,
    edit_config_json: Optional[str] = None,
) -> None:
    """Train and evaluate a EasyRec model.

    Args:
        pipeline_config_path (str): path to EasyRecConfig object.
        train_input_path (str, optional): train data path.
        eval_input_path (str, optional): eval data path.
        model_dir (str, optionl): model directory.
        continue_train (bool, optional): whether to restart train from
            an existing checkpoint.
        fine_tune_checkpoint (str, optional): path to an existing
            finetune checkpoint.
        edit_config_json (str, optional): edit pipeline config json str.
    """
    pipeline_config = config_util.load_pipeline_config(pipeline_config_path)
    if fine_tune_checkpoint:
        pipeline_config.train_config.fine_tune_checkpoint = fine_tune_checkpoint
    if train_input_path:
        pipeline_config.train_input_path = train_input_path
    if eval_input_path:
        pipeline_config.eval_input_path = eval_input_path
    if model_dir:
        pipeline_config.model_dir = model_dir
    if edit_config_json:
        edit_config_json = json.loads(edit_config_json)
        config_util.edit_config(pipeline_config, edit_config_json)

    device, _ = init_process_group()
    is_rank_zero = int(os.environ.get("RANK", 0)) == 0
    is_local_rank_zero = int(os.environ.get("LOCAL_RANK", 0)) == 0

    data_config = pipeline_config.data_config
    # Build feature
    features = _create_features(list(pipeline_config.feature_configs), data_config)

    # Build dataloader
    train_dataloader = _get_dataloader(
        data_config, features, pipeline_config.train_input_path, mode=Mode.TRAIN
    )
    eval_dataloader = None
    if pipeline_config.eval_input_path:
        # pyre-ignore [16]
        gl_cluster = train_dataloader.dataset.get_sampler_cluster()
        eval_dataloader = _get_dataloader(
            data_config,
            features,
            pipeline_config.eval_input_path,
            mode=Mode.EVAL,
            gl_cluster=gl_cluster,
        )

    # Get Restore Ckpt Path
    ckpt_path = None
    skip_steps = -1
    if pipeline_config.train_config.fine_tune_checkpoint:
        ckpt_path, _ = checkpoint_util.latest_checkpoint(
            pipeline_config.train_config.fine_tune_checkpoint
        )
    if os.path.exists(pipeline_config.model_dir):
        # TODO(hongsheng.jhs): save and restore dataloader state.
        latest_ckpt_path, skip_steps = checkpoint_util.latest_checkpoint(
            pipeline_config.model_dir
        )
        if latest_ckpt_path:
            if continue_train:
                ckpt_path = latest_ckpt_path
            else:
                raise RuntimeError(
                    f"model_dir[{pipeline_config.model_dir}] already exists "
                    "and not empty(if you want to continue train on current "
                    "model_dir please delete dir model_dir or specify "
                    "--continue_train)"
                )

    # Build model
    model = _create_model(
        pipeline_config.model_config,
        features,
        list(data_config.label_fields),
        sample_weights=list(data_config.sample_weight_fields),
    )
    model = TrainWrapper(model)

    sparse_optim_cls, sparse_optim_kwargs = optimizer_builder.create_sparse_optimizer(
        pipeline_config.train_config.sparse_optimizer
    )
    apply_optimizer_in_backward(
        sparse_optim_cls, model.model.sparse_parameters(), sparse_optim_kwargs
    )

    ckpt_plan = None
    if ckpt_path is not None:
        ckpt_plan_path = os.path.join(ckpt_path, "plan")
        if os.path.exists(ckpt_plan_path):
            with open(ckpt_plan_path, "rb") as f:
                ckpt_plan = pickle.load(f)  # NOQA
        # constrain =

    planner = create_planner(
        device=device,
        # pyre-ignore [16]
        batch_size=train_dataloader.dataset.sampled_batch_size,
    )

    plan = planner.collective_plan(
        model, get_default_sharders(), dist.GroupMember.WORLD
    )
    if is_rank_zero:
        logger.info(str(plan))

    model = DistributedModelParallel(
        module=model,
        device=device,
        plan=plan,
    )

    dense_optim_cls, dense_optim_kwargs = optimizer_builder.create_dense_optimizer(
        pipeline_config.train_config.dense_optimizer
    )
    dense_optimizer = KeyedOptimizerWrapper(
        dict(in_backward_optimizer_filter(model.named_parameters())),
        lambda params: dense_optim_cls(params, **dense_optim_kwargs),
    )
    optimizer = CombinedOptimizer([model.fused_optimizer, dense_optimizer])
    sparse_lr = optimizer_builder.create_scheduler(
        model.fused_optimizer, pipeline_config.train_config.sparse_optimizer
    )
    dense_lr = optimizer_builder.create_scheduler(
        dense_optimizer, pipeline_config.train_config.dense_optimizer
    )

<<<<<<< HEAD
=======
    ckpt_path = None
    skip_steps = -1
    if pipeline_config.train_config.fine_tune_checkpoint:
        ckpt_path, _ = checkpoint_util.latest_checkpoint(
            pipeline_config.train_config.fine_tune_checkpoint
        )
        if ckpt_path is None or not os.path.exists(ckpt_path):
            raise RuntimeError(
                "fine_tune_checkpoint"
                "[{pipeline_config.train_config.fine_tune_checkpoint}] not exists."
            )
    if os.path.exists(pipeline_config.model_dir):
        # TODO(hongsheng.jhs): save and restore dataloader state.
        latest_ckpt_path, skip_steps = checkpoint_util.latest_checkpoint(
            pipeline_config.model_dir
        )
        if latest_ckpt_path:
            if continue_train:
                ckpt_path = latest_ckpt_path
            else:
                raise RuntimeError(
                    f"model_dir[{pipeline_config.model_dir}] already exists "
                    "and not empty(if you want to continue train on current "
                    "model_dir please delete dir model_dir or specify "
                    "--continue_train)"
                )

>>>>>>> ed2066b1
    # use barrier to sync all workers, prevent rank zero save_message and create
    # model_dir first, other slow rank find model_dir already exists and
    # do continue train improperly.
    dist.barrier()

    if is_rank_zero:
        config_util.save_message(
            pipeline_config, os.path.join(pipeline_config.model_dir, "pipeline.config")
        )
        with open(os.path.join(pipeline_config.model_dir, "version"), "w") as f:
            f.write(tzrec_version + "\n")

    _train_and_evaluate(
        model,
        optimizer,
        train_dataloader,
        eval_dataloader,
        [sparse_lr, dense_lr],
        pipeline_config.model_dir,
        train_config=pipeline_config.train_config,
        eval_config=pipeline_config.eval_config,
        skip_steps=skip_steps,
        ckpt_path=ckpt_path,
    )
    if is_local_rank_zero:
        logger.info("Train and Evaluate Finished.")


def evaluate(
    pipeline_config_path: str,
    checkpoint_path: Optional[str] = None,
    eval_input_path: Optional[str] = None,
    eval_result_filename: str = "eval_result.txt",
) -> None:
    """Evaluate a EasyRec model.

    Args:
        pipeline_config_path (str): path to EasyRecConfig object.
        checkpoint_path (str, optional): if specified, will use this model instead of
            model specified by model_dir in pipeline_config_path
        eval_input_path (str, optional): eval data path, default use eval data in
            pipeline_config, could be a path or a list of paths
        eval_result_filename (str): evaluation result metrics save path.
    """
    pipeline_config = config_util.load_pipeline_config(pipeline_config_path)

    device, _ = init_process_group()
    is_rank_zero = int(os.environ.get("RANK", 0)) == 0
    is_local_rank_zero = int(os.environ.get("LOCAL_RANK", 0)) == 0

    data_config = pipeline_config.data_config
    # Build feature
    features = _create_features(list(pipeline_config.feature_configs), data_config)

    eval_dataloader = _get_dataloader(
        data_config,
        features,
        eval_input_path or pipeline_config.eval_input_path,
        mode=Mode.EVAL,
    )

    # Build model
    model = _create_model(
        pipeline_config.model_config,
        features,
        list(data_config.label_fields),
        sample_weights=list(data_config.sample_weight_fields),
    )
    model = TrainWrapper(model)

    planner = create_planner(
        device=device,
        # pyre-ignore [16]
        batch_size=eval_dataloader.dataset.sampled_batch_size,
    )
    plan = planner.collective_plan(
        model, get_default_sharders(), dist.GroupMember.WORLD
    )
    if is_rank_zero:
        logger.info(str(plan))

    model = DistributedModelParallel(module=model, device=device, plan=plan)

    global_step = None
    if not checkpoint_path:
        checkpoint_path, global_step = checkpoint_util.latest_checkpoint(
            pipeline_config.model_dir
        )
    if checkpoint_path:
        checkpoint_util.restore_model(checkpoint_path, model)
    else:
        raise ValueError("Eval checkpoint path should be specified.")

    summary_writer = None
    if is_rank_zero:
        summary_writer = SummaryWriter(os.path.join(pipeline_config.model_dir, "eval"))
    _evaluate(
        model,
        eval_dataloader,
        eval_config=pipeline_config.eval_config,
        eval_result_filename=os.path.join(
            pipeline_config.model_dir, eval_result_filename
        ),
        global_step=global_step,
        eval_summary_writer=summary_writer,
    )
    if is_local_rank_zero:
        logger.info("Evaluate Finished.")


def _script_model(
    pipeline_config: EasyRecConfig,
    model: BaseModule,
    state_dict: Optional[Dict[str, Any]],
    dataloader: DataLoader,
    save_dir: str,
) -> None:
    is_rank_zero = int(os.environ.get("RANK", 0)) == 0
    is_trt_convert = is_trt()
    if is_rank_zero:
        if not os.path.exists(save_dir):
            os.makedirs(save_dir)
        model.set_is_inference(True)
        if state_dict is not None:
            model.to_empty(device="cpu")
            model.load_state_dict(state_dict, strict=False)

        # for mc modules, fix output_segments_tensor is a meta tensor.
        fix_mch_state(model)

        batch = next(iter(dataloader))

        if is_cuda_export():
            model = model.cuda()

        if is_quant():
            logger.info("quantize embeddings...")
            quantize_embeddings(model, dtype=quant_dtype(), inplace=True)
            logger.info("finish quantize embeddings...")

        model.eval()

        if is_trt_convert:
            data_cuda = batch.to_dict(sparse_dtype=torch.int64)
            result = model(data_cuda, "cuda:0")
            result_info = {k: (v.size(), v.dtype) for k, v in result.items()}
            logger.info(f"Model Outputs: {result_info}")
            export_model_trt(model, data_cuda, save_dir)

        elif is_aot():
            data_cuda = batch.to_dict(sparse_dtype=torch.int64)
            result = model(data_cuda)
            export_model_aot(model, data_cuda, save_dir)
        else:
            data = batch.to_dict(sparse_dtype=torch.int64)
            result = model(data)
            result_info = {k: (v.size(), v.dtype) for k, v in result.items()}
            logger.info(f"Model Outputs: {result_info}")

            gm = symbolic_trace(model)
            with open(os.path.join(save_dir, "gm.code"), "w") as f:
                f.write(gm.code)

            scripted_model = torch.jit.script(gm)
            scripted_model.save(os.path.join(save_dir, "scripted_model.pt"))

        features = model._features
        feature_configs = create_feature_configs(features, asset_dir=save_dir)
        pipeline_config = copy.copy(pipeline_config)
        pipeline_config.ClearField("feature_configs")
        pipeline_config.feature_configs.extend(feature_configs)
        config_util.save_message(
            pipeline_config, os.path.join(save_dir, "pipeline.config")
        )
        logger.info("saving fg json...")
        fg_json = create_fg_json(features, asset_dir=save_dir)
        with open(os.path.join(save_dir, "fg.json"), "w") as f:
            json.dump(fg_json, f, indent=4)
        with open(os.path.join(save_dir, "model_acc.json"), "w") as f:
            json.dump(export_acc_config(), f, indent=4)


def export(
    pipeline_config_path: str,
    export_dir: str,
    checkpoint_path: Optional[str] = None,
    asset_files: Optional[str] = None,
) -> None:
    """Export a EasyRec model.

    Args:
        pipeline_config_path (str): path to EasyRecConfig object.
        export_dir (str): base directory where the model should be exported.
        checkpoint_path (str, optional): if specified, will use this model instead of
            model specified by model_dir in pipeline_config_path.
        asset_files (str, optional): more files will be copied to export_dir.
    """
    is_rank_zero = int(os.environ.get("RANK", 0)) == 0
    if not is_rank_zero:
        logger.warning("Only first rank will be used for export now.")
        return
    else:
        if os.environ.get("WORLD_SIZE") != "1":
            logger.warning(
                "export only support WORLD_SIZE=1 now, we set WORLD_SIZE to 1."
            )
            os.environ["WORLD_SIZE"] = "1"

    pipeline_config = config_util.load_pipeline_config(pipeline_config_path)
    ori_pipeline_config = copy.copy(pipeline_config)

    dist.init_process_group("gloo")
    if is_rank_zero:
        if os.path.exists(export_dir):
            raise RuntimeError(f"directory {export_dir} already exist.")

    assets = []
    if asset_files:
        assets = asset_files.split(",")

    data_config = pipeline_config.data_config
    is_trt_convert = is_trt()
    if is_trt_convert:
        # export batch_size too large may OOM in trt convert phase
        max_batch_size = get_trt_max_batch_size()
        data_config.batch_size = min(data_config.batch_size, max_batch_size)
        logger.info("using new batch_size: %s in trt export", data_config.batch_size)

    # Build feature
    features = _create_features(list(pipeline_config.feature_configs), data_config)

    # make dataparser to get user feats before create model
    data_config.num_workers = 1
    dataloader = _get_dataloader(
        data_config, features, pipeline_config.train_input_path, mode=Mode.PREDICT
    )

    # Build model
    model = _create_model(
        pipeline_config.model_config,
        features,
        list(data_config.label_fields),
    )
    InferWrapper = CudaExportWrapper if is_aot() else ScriptWrapper
    model = InferWrapper(model)
    init_parameters(model, torch.device("cpu"))

    if not checkpoint_path:
        checkpoint_path, _ = checkpoint_util.latest_checkpoint(
            pipeline_config.model_dir
        )
    if checkpoint_path:
        if is_input_tile_emb():
            remap_file_path = os.path.join(export_dir, "emb_ckpt_mapping.txt")
            if is_rank_zero:
                if not os.path.exists(export_dir):
                    os.makedirs(export_dir)
                write_mapping_file_for_input_tile(model.state_dict(), remap_file_path)

            dist.barrier()
            checkpoint_util.restore_model(
                checkpoint_path, model, ckpt_param_map_path=remap_file_path
            )
        else:
            checkpoint_util.restore_model(checkpoint_path, model)
    else:
        raise ValueError("checkpoint path should be specified.")

    if isinstance(model.model, MatchModel):
        for name, module in model.model.named_children():
            if isinstance(module, MatchTower) or isinstance(module, MatchTowerWoEG):
                wrapper = (
                    TowerWrapper if isinstance(module, MatchTower) else TowerWoEGWrapper
                )
                tower = InferWrapper(wrapper(module, name))
                tower_export_dir = os.path.join(export_dir, name.replace("_tower", ""))
                _script_model(
                    ori_pipeline_config,
                    tower,
                    model.state_dict(),
                    dataloader,
                    tower_export_dir,
                )
                for asset in assets:
                    shutil.copy(asset, tower_export_dir)
    elif isinstance(model.model, TDM):
        for name, module in model.model.named_children():
            if isinstance(module, EmbeddingGroup):
                emb_module = InferWrapper(TDMEmbedding(module, name))
                _script_model(
                    ori_pipeline_config,
                    emb_module,
                    model.state_dict(),
                    dataloader,
                    os.path.join(export_dir, "embedding"),
                )
                break
        _script_model(
            ori_pipeline_config,
            model,
            None,
            dataloader,
            os.path.join(export_dir, "model"),
        )
        for asset in assets:
            shutil.copy(asset, os.path.join(export_dir, "model"))
    else:
        _script_model(
            ori_pipeline_config,
            model,
            None,
            dataloader,
            export_dir,
        )
        for asset in assets:
            shutil.copy(asset, export_dir)


def predict(
    predict_input_path: str,
    predict_output_path: str,
    scripted_model_path: str,
    reserved_columns: Optional[str] = None,
    output_columns: Optional[str] = None,
    batch_size: Optional[int] = None,
    is_profiling: bool = False,
    debug_level: int = 0,
    dataset_type: Optional[str] = None,
    predict_threads: Optional[int] = None,
    writer_type: Optional[str] = None,
    edit_config_json: Optional[str] = None,
) -> None:
    """Evaluate a EasyRec model.

    Args:
        predict_input_path (str): inference input data path.
        predict_output_path (str): inference output data path.
        scripted_model_path (str): path to scripted model.
        reserved_columns (str, optional): columns to reserved in output.
        output_columns (str, optional): columns of model output.
        batch_size (int, optional): predict batch_size.
        is_profiling (bool): profiling predict process or not.
        debug_level (int, optional): debug level for debug parsed inputs etc.
        dataset_type (str, optional): dataset type, default use the type in pipeline.
        predict_threads (int, optional): predict threads num, default will
            use num_workers in data_config.
        writer_type (int, optional): data writer type, default will be same as
            dataset_type in data_config.
        edit_config_json (str, optional): edit pipeline config json str.
    """
    reserved_cols: Optional[List[str]] = None
    output_cols: Optional[List[str]] = None
    if reserved_columns is not None:
        reserved_cols = [x.strip() for x in reserved_columns.split(",")]
    if output_columns is not None:
        output_cols = [x.strip() for x in output_columns.split(",")]

    pipeline_config = config_util.load_pipeline_config(
        os.path.join(scripted_model_path, "pipeline.config"), allow_unknown_field=True
    )
    if batch_size:
        pipeline_config.data_config.batch_size = batch_size

    is_trt_convert: bool = is_trt_predict(scripted_model_path)
    if is_trt_convert:
        # predict batch_size too large may out of range
        max_batch_size = get_trt_max_batch_size()
        pipeline_config.data_config.batch_size = min(
            pipeline_config.data_config.batch_size, max_batch_size
        )
        logger.info(
            "using new batch_size: %s in trt predict",
            pipeline_config.data_config.batch_size,
        )

    if dataset_type:
        pipeline_config.data_config.dataset_type = getattr(DatasetType, dataset_type)
    if edit_config_json:
        edit_config_json = json.loads(edit_config_json)
        config_util.edit_config(pipeline_config, edit_config_json)

    device_and_backend = init_process_group()
    device: torch.device = device_and_backend[0]

    is_rank_zero = int(os.environ.get("RANK", 0)) == 0
    is_local_rank_zero = int(os.environ.get("LOCAL_RANK", 0)) == 0

    data_config: DataConfig = pipeline_config.data_config
    data_config.drop_remainder = False
    # Build feature
    features = _create_features(list(pipeline_config.feature_configs), data_config)

    infer_dataloader = _get_dataloader(
        data_config,
        features,
        predict_input_path,
        reserved_columns=reserved_cols,
        mode=Mode.PREDICT,
        debug_level=debug_level,
    )
    infer_iterator = iter(infer_dataloader)

    if writer_type is None:
        writer_type = DatasetType.Name(data_config.dataset_type).replace(
            "Dataset", "Writer"
        )
    writer: BaseWriter = create_writer(
        predict_output_path,
        writer_type,
        quota_name=data_config.odps_data_quota_name,
    )

    # disable jit compile， as it compile too slow now.
    if "PYTORCH_TENSOREXPR_FALLBACK" not in os.environ:
        os.environ["PYTORCH_TENSOREXPR_FALLBACK"] = "2"

    model: torch.jit.ScriptModule = torch.jit.load(
        os.path.join(scripted_model_path, "scripted_model.pt"), map_location=device
    )
    model.eval()

    if is_local_rank_zero:
        plogger = ProgressLogger(desc="Predicting", miniters=10)

    if is_profiling:
        if is_rank_zero:
            logger.info(str(model))
        prof = torch.profiler.profile(
            schedule=torch.profiler.schedule(wait=1, warmup=1, active=10, repeat=1),
            on_trace_ready=torch.profiler.tensorboard_trace_handler(
                os.path.join(scripted_model_path, "predict_trace")
            ),
            record_shapes=True,
            profile_memory=True,
            with_stack=True,
        )
        prof.start()

    if predict_threads is None:
        predict_threads = max(data_config.num_workers, 1)
    data_queue: Queue[Optional[Batch]] = Queue(maxsize=predict_threads * 2)
    pred_queue: Queue[
        Tuple[Optional[Dict[str, torch.Tensor]], Optional[RecordBatchTensor]]
    ] = Queue(maxsize=predict_threads * 2)

    def _forward(batch: Batch) -> Tuple[Dict[str, torch.Tensor], RecordBatchTensor]:
        with torch.no_grad():
            parsed_inputs = batch.to_dict(sparse_dtype=torch.int64)
            # when predicting with a model exported using INPUT_TILE,
            #  we set the batch size tensor to 1 to disable tiling.
            parsed_inputs["batch_size"] = torch.tensor(1, dtype=torch.int64)
            if is_trt_convert:
                predictions = model(parsed_inputs)
            else:
                predictions = model(parsed_inputs, device)
            predictions = {k: v.to("cpu") for k, v in predictions.items()}
            return predictions, batch.reserves

    def _write(
        predictions: Dict[str, torch.Tensor],
        reserves: RecordBatchTensor,
        output_cols: List[str],
    ) -> None:
        output_dict = OrderedDict()
        for c in output_cols:
            v = predictions[c]
            v = v.tolist() if v.ndim > 1 else v.numpy()
            output_dict[c] = pa.array(v)
        reserve_batch_record = reserves.get()
        if reserve_batch_record is not None:
            for k, v in zip(
                reserve_batch_record.column_names, reserve_batch_record.columns
            ):
                output_dict[k] = v
        writer.write(output_dict)

    def _write_loop(output_cols: List[str]) -> None:
        while True:
            predictions, reserves = pred_queue.get(timeout=PREDICT_QUEUE_TIMEOUT)
            if predictions is None:
                break
            assert predictions is not None and reserves is not None
            _write(predictions, reserves, output_cols)

    def _forward_loop() -> None:
        while True:
            batch = data_queue.get(timeout=PREDICT_QUEUE_TIMEOUT)
            if batch is None:
                break
            assert batch is not None
            pred = _forward(batch)
            pred_queue.put(pred, timeout=PREDICT_QUEUE_TIMEOUT)

    forward_t_list = []
    write_t = None
    i_step = 0
    while True:
        try:
            batch = next(infer_iterator)

            if i_step == 0:
                # lazy init writer and create write and forward thread
                predictions, reserves = _forward(batch)
                if output_cols is None:
                    output_cols = sorted(predictions.keys())
                _write(predictions, reserves, output_cols)
                for _ in range(predict_threads):
                    t = Thread(target=_forward_loop)
                    t.start()
                    forward_t_list.append(t)
                write_t = Thread(target=_write_loop, args=(output_cols,))
                write_t.start()
            else:
                data_queue.put(batch, timeout=PREDICT_QUEUE_TIMEOUT)

            if is_local_rank_zero:
                plogger.log(i_step)
            if is_profiling:
                prof.step()
            i_step += 1
        except StopIteration:
            break

    for _ in range(predict_threads):
        data_queue.put(None, timeout=PREDICT_QUEUE_TIMEOUT)
    for t in forward_t_list:
        t.join()
    pred_queue.put((None, None), timeout=PREDICT_QUEUE_TIMEOUT)
    assert write_t is not None
    write_t.join()
    writer.close()

    if is_profiling:
        prof.stop()
    if is_local_rank_zero:
        logger.info("Predict Finished.")<|MERGE_RESOLUTION|>--- conflicted
+++ resolved
@@ -13,7 +13,6 @@
 import itertools
 import json
 import os
-import pickle
 import shutil
 from collections import OrderedDict
 from queue import Queue
@@ -651,6 +650,11 @@
         ckpt_path, _ = checkpoint_util.latest_checkpoint(
             pipeline_config.train_config.fine_tune_checkpoint
         )
+        if ckpt_path is None or not os.path.exists(ckpt_path):
+            raise RuntimeError(
+                "fine_tune_checkpoint"
+                "[{pipeline_config.train_config.fine_tune_checkpoint}] not exists."
+            )
     if os.path.exists(pipeline_config.model_dir):
         # TODO(hongsheng.jhs): save and restore dataloader state.
         latest_ckpt_path, skip_steps = checkpoint_util.latest_checkpoint(
@@ -683,18 +687,11 @@
         sparse_optim_cls, model.model.sparse_parameters(), sparse_optim_kwargs
     )
 
-    ckpt_plan = None
-    if ckpt_path is not None:
-        ckpt_plan_path = os.path.join(ckpt_path, "plan")
-        if os.path.exists(ckpt_plan_path):
-            with open(ckpt_plan_path, "rb") as f:
-                ckpt_plan = pickle.load(f)  # NOQA
-        # constrain =
-
     planner = create_planner(
         device=device,
         # pyre-ignore [16]
         batch_size=train_dataloader.dataset.sampled_batch_size,
+        ckpt_plan_path=os.path.join(ckpt_path, "plan") if ckpt_path else None,
     )
 
     plan = planner.collective_plan(
@@ -724,36 +721,6 @@
         dense_optimizer, pipeline_config.train_config.dense_optimizer
     )
 
-<<<<<<< HEAD
-=======
-    ckpt_path = None
-    skip_steps = -1
-    if pipeline_config.train_config.fine_tune_checkpoint:
-        ckpt_path, _ = checkpoint_util.latest_checkpoint(
-            pipeline_config.train_config.fine_tune_checkpoint
-        )
-        if ckpt_path is None or not os.path.exists(ckpt_path):
-            raise RuntimeError(
-                "fine_tune_checkpoint"
-                "[{pipeline_config.train_config.fine_tune_checkpoint}] not exists."
-            )
-    if os.path.exists(pipeline_config.model_dir):
-        # TODO(hongsheng.jhs): save and restore dataloader state.
-        latest_ckpt_path, skip_steps = checkpoint_util.latest_checkpoint(
-            pipeline_config.model_dir
-        )
-        if latest_ckpt_path:
-            if continue_train:
-                ckpt_path = latest_ckpt_path
-            else:
-                raise RuntimeError(
-                    f"model_dir[{pipeline_config.model_dir}] already exists "
-                    "and not empty(if you want to continue train on current "
-                    "model_dir please delete dir model_dir or specify "
-                    "--continue_train)"
-                )
-
->>>>>>> ed2066b1
     # use barrier to sync all workers, prevent rank zero save_message and create
     # model_dir first, other slow rank find model_dir already exists and
     # do continue train improperly.
