--- conflicted
+++ resolved
@@ -21,11 +21,7 @@
 
 def export_model_aot(
     model: nn.Module, data: Dict[str, torch.Tensor], save_dir: str
-<<<<<<< HEAD
-) -> torch.export.ExportedProgram:
-=======
 ) -> str:
->>>>>>> cc47b460
     """Export AOTInductor model.
 
     Args:
@@ -35,18 +31,10 @@
     """
     exported_pg, data = export_pm(model, data, save_dir)
 
-<<<<<<< HEAD
-    torch._inductor.aoti_compile_and_package(
-        exported_pg,
-        package_path=os.path.join(save_dir, "aoti_model.pt2"),
-    )
-    return exported_pg
-=======
     # AsserScalar codegen is not correct.
     with torch._inductor.config.patch({"scalar_asserts": False}):
         package_path = torch._inductor.aoti_compile_and_package(
             exported_pg,
             package_path=os.path.join(save_dir, "aoti_model.pt2"),
         )
-    return package_path
->>>>>>> cc47b460
+    return package_path