--- conflicted
+++ resolved
@@ -9,8 +9,4 @@
 # See the License for the specific language governing permissions and
 # limitations under the License.
 
-<<<<<<< HEAD
-__version__ = "0.8.10"
-=======
-__version__ = "0.8.11"
->>>>>>> 525ce958
+__version__ = "0.8.11"